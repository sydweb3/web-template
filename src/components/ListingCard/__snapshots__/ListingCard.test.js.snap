--- conflicted
+++ resolved
@@ -37,16 +37,6 @@
       >
         55
       </div>
-<<<<<<< HEAD
-=======
-      <div
-        className="perUnit"
-      >
-        <MemoizedFormattedMessage
-          id="ListingCard.perNight"
-        />
-      </div>
->>>>>>> 7534dd1b
     </div>
     <div
       className="mainInfo"
@@ -61,13 +51,8 @@
       <div
         className="authorInfo"
       >
-<<<<<<< HEAD
-        <FormattedMessage
+        <MemoizedFormattedMessage
           id="ListingCard.author"
-=======
-        <MemoizedFormattedMessage
-          id="ListingCard.hostedBy"
->>>>>>> 7534dd1b
           values={
             Object {
               "authorName": "user1 display name",
