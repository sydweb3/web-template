--- conflicted
+++ resolved
@@ -14,7 +14,6 @@
 
 ## Upcoming version 2022-XX-XX
 
-<<<<<<< HEAD
 - [change] SearchPage changes: cleaning some shared code and add Dates filter.
 
   - Add Dates filter. It works with listings that have different time zones in use.
@@ -93,7 +92,7 @@
   - transitions and states are accessible through selected process
 
   [#2](https://github.com/sharetribe/ftw-x/pull/2)
-=======
+
 ## [v9.3.1] 2022-05-19
 
 - [fix] undefined REACT_APP_GOOGLE_ANALYTICS_ID caused an error.
@@ -143,7 +142,6 @@
   [#1511](https://github.com/sharetribe/ftw-daily/pull/1511)
 
   [v9.2.0]: https://github.com/sharetribe/ftw-daily/compare/v9.1.2...v9.2.0
->>>>>>> aa175002
 
 ## [v9.1.2] 2022-03-16
 
