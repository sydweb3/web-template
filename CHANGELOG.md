# Change Log

We are not following semantic versioning in this template app since any change could potentially be
a breaking change for forked customization projects. We are still experimenting with what is a good
way to update this template, but currently, we follow a pattern:

- Major version change (v**X**.0.0): Changes to several pages and other components. Consider
  implementing this without merging upstream (we'll provide instructions).
- Minor version change (v0.**X**.0): New features and changes to a single page. These are likely to
  cause conflicts.
- Patch (v0.0.**X**): Bug fixes and small changes to components.

---

## Upcoming version 2023-XX-XX

<<<<<<< HEAD
- [change] add multiple placeholder texts for custom listing fields.
  [#93](https://github.com/sharetribe/ftw-x/pull/93)
- [fix] Some heading style fixes and lineBreak fixes to microcopy.
  [#92](https://github.com/sharetribe/ftw-x/pull/92)
- [delete] Add LinkedLogo and use it in different Topbars.
  [#91](https://github.com/sharetribe/ftw-x/pull/91)
- [delete] Remove unused microcopy keys from en.json
  [#90](https://github.com/sharetribe/ftw-x/pull/90)
- [change] Rename default transaction process and associated files.
  [#88](https://github.com/sharetribe/ftw-x/pull/88)
- [change] New font (apple-system & 'Inter') and all kind of changes related to that.
  [#73](https://github.com/sharetribe/ftw-x/pull/73)
- [fix] When time zone changes, exceptions should be fetch again. (Query boundaries change.)
  [#87](https://github.com/sharetribe/ftw-x/pull/87)
- [add] Update translations (en.json). We'll change these later, as these follow biketribe theme.
  [#86](https://github.com/sharetribe/ftw-x/pull/86)
- [add] Add BookingLocationMaybe section into the TransactionPage.js
  [#85](https://github.com/sharetribe/ftw-x/pull/85)
- [change] Add listingType which contains transactionType. Defined in configListing.js
  [#84](https://github.com/sharetribe/ftw-x/pull/84)
- [delete] Remove unnecessary code and translation keys.
  [#83](https://github.com/sharetribe/ftw-x/pull/83)
- [change] Change of terminology: enquire to inquire and enquiry to inquiry. Process change happens
  later. [#82](https://github.com/sharetribe/ftw-x/pull/82)
- [fix] Update styleguide examples that produced errors.
  [#81](https://github.com/sharetribe/ftw-x/pull/81)
- [fix] WeeklyCalendar redirect should use start of week instead of today.
  [#80](https://github.com/sharetribe/ftw-x/pull/80)
- [fix] WeeklyCalendar should set currentMonth initially to intialVisibleMonth.
  [#79](https://github.com/sharetribe/ftw-x/pull/79)
- [fix] WeeklyCalendar had bugs in navigation buttons.
  [#78](https://github.com/sharetribe/ftw-x/pull/78)
- [add] Add environment variable to prevent data loading in SSR
  [#77](https://github.com/sharetribe/ftw-x/pull/77)
- [change] Refactor EditListingWizard CSS [#76](https://github.com/sharetribe/ftw-x/pull/76)
- [change] Refactor CSS variables and rename contextHelpers.js as uiHelpers.js
  [#75](https://github.com/sharetribe/ftw-x/pull/75)
- [change] Availability management has been changed so that default view is Weekly calendar.

  - All the times are shown in listing's time zone
  - EditListingAvailabilityPlanForm handles the weekly default schedule
  - EditListingAvailabilityExceptionForm makes it possible to add exceptions to the plan
  - settings.verbose prints some debug info to browser's console (src/config/settings.js)

  [#74](https://github.com/sharetribe/ftw-x/pull/74)

- [change] Fixes: image variant creation, FieldDateRangeInput gets isDaily flag instead of
  line-items, BookingTimeForm should show error message.
  [#72](https://github.com/sharetribe/ftw-x/pull/72)
- [change] TransactionPage: quantity integer was not parsed early enough.
  [#71](https://github.com/sharetribe/ftw-x/pull/71)
- [change] Move src/util/transaction\*.js files to new directory src/transactions/
  [#70](https://github.com/sharetribe/ftw-x/pull/70)
- [change] ResponsiveBackgroundImageContainer: allow undefined image (use marketplaceColor).
  [#69](https://github.com/sharetribe/ftw-x/pull/69)
- [change] Update emails in product process and make changes according to bug reports and change
  requests.

  - Add extra info microcopy in specific states
  - Add delayed refresh for transaction entity after makeTransition call.
  - ListingPage: Huge stock can't be rendered as select options (max 100 limit)

  [#68](https://github.com/sharetribe/ftw-x/pull/68)

- [change] Update processes

  - Update email templates: remove outdated link to Transactionpage
  - Update email templates: to work with different line-items (hour, day, night)
  - Add new state to booking: expired (use it instead of declined)

  [#67](https://github.com/sharetribe/ftw-x/pull/67)

- [change] Fix for buggy situation when showStock flag is false.
  [#66](https://github.com/sharetribe/ftw-x/pull/66)
- [change] Update styleguide and couple of translations.
  [#64](https://github.com/sharetribe/ftw-x/pull/64)
- [change] Improve listingExtendedData config / includeForTransactionTypes handling.
  [#63](https://github.com/sharetribe/ftw-x/pull/63)
- [change] Refactor microcopy aka translations and pass arguments to them.
  [#62](https://github.com/sharetribe/ftw-x/pull/62)
- [change] Add fixes, remove some legacy code, and improve code comments.
  [#61](https://github.com/sharetribe/ftw-x/pull/61)
- [change] Rename default processes, and the references in code and translations.

  - Reorder actions that decline or cancel booking in reference booking process
  - Add update-protected-data action to enquiry and payment transitions
  - This also adds couple of updated translations for biketribe

  [#60](https://github.com/sharetribe/ftw-x/pull/60)

- [change] Update styling of Inbox tabs and InboxItem.
  [#59](https://github.com/sharetribe/ftw-x/pull/59)
- [fix] Severa improvements and bug fixes. Most notable ones:

  - Reduce transaction types to only 1
  - CheckoutPage: the new listingTitle was only meant for mobile layout
  - util/search.js: isStockInUse had a bug

  [#58](https://github.com/sharetribe/ftw-x/pull/58)

- [fix] Initial versions of new supported default transaction processes.
  [#57](https://github.com/sharetribe/ftw-x/pull/57)
- [change] change ListingExtendedData config includeForProcessAliases to includeForTransactionTypes
  and remove isBookingUnitType in favor of isBookingProcessAlias.
  [#56](https://github.com/sharetribe/ftw-x/pull/56)
- [fix] Bug fixes and refactoring: AuthenticationPage/EmailVerificationInfo.js had bugs,
  StripeConnectAccountInfo caused warnings. [#55](https://github.com/sharetribe/ftw-x/pull/55)
- [fix] ListingPage: the title of section details should not be visible if no details is set.
  [#54](https://github.com/sharetribe/ftw-x/pull/54)
- [add] Add flag: enforceValidTransactionType for listing query on SearchPage.
  [#53](https://github.com/sharetribe/ftw-x/pull/53)
- [fix] ListingImageGallery didn't get variantPrefix due to buggy mergeConfig.
  [#51](https://github.com/sharetribe/ftw-x/pull/51)
- [fix] Update configListing.js to more closely match Biketribe configs. Also fix label in
  ListingPage/SectionDetailsMaybe and add grid for secondary filter panel.
  [#50](https://github.com/sharetribe/ftw-x/pull/50)
- [fix] TransactionPage/enquiry: timeSlot query was missing extra parameter
  [#49](https://github.com/sharetribe/ftw-x/pull/49)
- [change] Rename src/config/settingsApp.js as src/config/settings.js
  [#48](https://github.com/sharetribe/ftw-x/pull/48)
- [change] Improve transaction type support:

  - Restrict searches to valid transactionTypes, transactionProcessAlias, and unitType
  - Note: add search schemas with Flex CLI!
  - Add more transactionTypes to make testing easier

  [#47](https://github.com/sharetribe/ftw-x/pull/47)

- [change] CheckoutPage: add location for bookingable listings too.
  [#46](https://github.com/sharetribe/ftw-x/pull/46)
- [change] Make OrderPanel to use React Portal instead of rendering within app's DOM.
  [#45](https://github.com/sharetribe/ftw-x/pull/45)
- [add] listing extended data:

  - Sanitize configured custom fields
  - Change schemaOptions to work with objects containing 'option' and 'label'.
  - Use transactionType in EditListingWizard (active tab feature)

  [#44](https://github.com/sharetribe/ftw-x/pull/44)

- [change] Biketribe theming: update links in footer and add social media sharing images.
  [#43](https://github.com/sharetribe/ftw-x/pull/43)
- [change] Biketribe theming: lots of UI related changes, but also some refactoring of components.
  [#42](https://github.com/sharetribe/ftw-x/pull/42)
- [change] Refactor configurations:

  - Split defaultConfig to sub files based on context
    - brandingConfig sets marketplaceColor, logo, brandImage, social sharing graphics
    - layoutConfig sets layouts for SearchPage and ListingPage
    - listingConfig sets extended data config for listing
    - mapsConfig sets configurations for map provider and location search
    - searchConfig sets mainSearchType, default filters and sort config
    - stripeConfig sets Stripe publishable key and other Stripe related configs
    - transactionConfig creates a preset for selected transaction: process name, alias, unitType,
      etc.
  - CookieConsent component is removed!
    - GA is the only integration that needs cookie consent to our best knowledge
    - The existing Cookie Consent didn't seem to meet EU requirements anymore.
  - GA script is set in src/util/includeScripts.js file instead of server/renderer.js
  - Custom icon for map marker removed (it was not used).

  - Renaming:
    - REACT_APP_CANONICAL_ROOT_URL > REACT_APP_MARKETPLACE_ROOT_URL
    - canonicalRootURL > marketplaceRootURL
    - siteTitle > marketplaceName

  [#41](https://github.com/sharetribe/ftw-x/pull/41)

- [change] Split to defaultConfig.js and appSettings.js and move default configs to React Context.
  [#39](https://github.com/sharetribe/ftw-x/pull/39)
- [change] SearchPage changes: cleaning some shared code and add Dates filter.

  - Add Dates filter. It works with listings that have different time zones in use.
    - Uses prolonged date range: start=ETC-14h & end: ETC+12
  - Clean SearchPage variants: Rename SearchPage.helpers.js as SearchPage.shared.js and move several
    shared functions to this shared file.

  [#35](https://github.com/sharetribe/ftw-x/pull/35)

- [change] OrderPanel: update consistent look-and-feel for the order forms.

  - Remove unused FieldBirthdayInput component
  - Remove unused timeZone parameter

  [#34](https://github.com/sharetribe/ftw-x/pull/34)

- [add]TimeRange component. (Remove BookingTimeInfo from shared components)
  [#30](https://github.com/sharetribe/ftw-x/pull/30)
- [change]Rename the default booking process: flex-booking-default-process.
  [#29](https://github.com/sharetribe/ftw-x/pull/29)
- [change] ListingPage: remove filtersConfig. Use listingExtendedData & defaultFilters instead.
  [#27](https://github.com/sharetribe/ftw-x/pull/27)
- [change] SearchPage: remove filtersConfig. Use listingExtendedData & defaultFilters instead.
  [#26](https://github.com/sharetribe/ftw-x/pull/26)
- [add] EditListingWizard: panels get picked based on selected transaction process. In addition,
  submit button translations and pricing panel are refactored.
  [#23](https://github.com/sharetribe/ftw-x/pull/23)
- [add] EditListingDetailsPanel: add more custom extended data fields and initialize form
  accordingly. Transaction process alias can be set once (i.e. before listing draft is created).
  [#24](https://github.com/sharetribe/ftw-x/pull/24)
- [change] Extract getStateData to own page-specific files.
  [#21](https://github.com/sharetribe/ftw-x/pull/21)
- [add] marketplace-custom-config.js: add listingExtendedData config.
  [#22](https://github.com/sharetribe/ftw-x/pull/22)
- [change] FieldDateRangeInput: rename unitType as lineItemUnitType in DateRangeInput
  [#20](https://github.com/sharetribe/ftw-x/pull/20)
- [change] InboxPage: use React Intl (ICU) select syntax for tx status.
  [#19](https://github.com/sharetribe/ftw-x/pull/19)
- [change] Refactor orderData passing to checkout page, pass processAlias to CheckoutPage thunk
  functions and unitType variable usage. [#17](https://github.com/sharetribe/ftw-x/pull/17)
- [add] Refactor unitType usage and make OrderBreakdown work with it.
  [#15](https://github.com/sharetribe/ftw-x/pull/15)
- [add] ListingPage: start enquiry from process found from public data.
  [#14](https://github.com/sharetribe/ftw-x/pull/14)
- [add] EditListingDetailsPanel: transactionProcessAlias and unitType

  - unitType could be 'item', 'day', 'night', 'hour'
  - Remove EditListingFeaturesPanel & EditListingFeaturesForm
  - Remove EditListingPoliciesPanel & EditListingPoliciesForm

  [#13](https://github.com/sharetribe/ftw-x/pull/13)

- [add] InboxPage: support for multiple processes.
  [#12](https://github.com/sharetribe/ftw-x/pull/12)
- [add] TransactionPage: support for multiple processes.
  [#11](https://github.com/sharetribe/ftw-x/pull/11)
- [add] Add getTransitionsNeedingProviderAttention to transcation.js and use it in user.duck.js
  [#10](https://github.com/sharetribe/ftw-x/pull/10)
- [change] CheckoutPage: transitions get transition name and isPrivileged as params.
  [#9](https://github.com/sharetribe/ftw-x/pull/9)
- [change] UI facelift for field elements, including text field, textarea and select.
  [#1](https://github.com/sharetribe/ftw-x/pull/1)
- [change] Refactor action button transition thunks and pass transition name to it.
  [#8](https://github.com/sharetribe/ftw-x/pull/8)
- [add] Another process graph: src/util/transactionProcessBooking.js
  [#4](https://github.com/sharetribe/ftw-x/pull/4)
- [change] Refactor TransactionPage title construction and translation keys.
  [#3](https://github.com/sharetribe/ftw-x/pull/3)
- [fix] Temporarily disallow Node v17, since it causes issues with dependencies.
  [#7](https://github.com/sharetribe/ftw-x/pull/7)
- [change] Extract product process graph to separate file and change transaction.js

  - process graphs are in separate files
  - transaction.js is importing supported processes and exporting "getProcess" function for
    selecting process in UI components
  - transitions and states are accessible through selected process

  [#2](https://github.com/sharetribe/ftw-x/pull/2)
=======
## [v11.0.0] 2023-02-14

### Updates from upstream (FTW-daily v10.0.0)

- [add] This adds support for page asset files that can be created in Console. These asset files are
  taken into use for

  - LandingPage
  - TermsOfServicePage
  - PrivacyPolicyPage
  - AboutPage
  - and other static pages can also be created through Console (they'll be visible in route:
    /p/:asset-name/)

  [#1520](https://github.com/sharetribe/ftw-daily/pull/1520)

  [v11.0.0]: https://github.com/sharetribe/ftw-product/compare/v10.1.0.../v11.0.0
>>>>>>> 2560e0ca

## [v10.1.0] 2023-02-07

### Updates from upstream (FTW-daily v9.1.0)

- [change] Norway's stripe config should use NOK not EUR.
  [#1579](https://github.com/sharetribe/ftw-daily/pull/1579)
- [delete] Update README.md after changes in [#1555].
  [#1569](https://github.com/sharetribe/ftw-daily/pull/1569)
- [change] Added some dependabot updates earlier: passport-0.6.0, loader-utils-2.0.4,
  decode-uri-component-0.2.2  
  Note: Passport-0.6.0 changed login and logout parameter list.
- [change] Update Browserlist db / caniuse-lite.
  [#1567](https://github.com/sharetribe/ftw-daily/pull/1567)
- [change] Update minimum Node version to >=16.18.0. (v14.15 had problems with some libs and v14
  support ends soon.) [#1566](https://github.com/sharetribe/ftw-daily/pull/1566)
- [delete] Remove unnecessary polyfills (dependencies might still use these)

  - array-includes
  - array.prototype.find
  - object.entries
  - object.values
  - Number.parseFloat, Number.parseInt, Number.isNaN

  [#1565](https://github.com/sharetribe/ftw-daily/pull/1565)

- [add] Add the cross-env package to better support Windows command prompts
  [#1555](https://github.com/sharetribe/ftw-daily/pull/1555)

  [v10.1.0]: https://github.com/sharetribe/ftw-product/compare/v10.0.3...v10.1.0

## [v10.0.3] 2022-10-17

### Updates from upstream (FTW-daily v9.0.2)

- [change] Add links to free Privacy Policy and Terms of Service templates
  [#1553](https://github.com/sharetribe/ftw-daily/pull/1553)

  [v10.0.3]: https://github.com/sharetribe/ftw-product/compare/v10.0.2...v10.0.3

## [v10.0.2] 2022-08-30

### Updates from upstream (FTW-product v10.0.2)

- [fix] Use sharetribe-scripts v6.0.1. Fixes for

  - GENERATE_SOURCEMAP = false
  - async Redux Thunks

  [#1546](https://github.com/sharetribe/ftw-daily/pull/1546)

- [fix] Add cookie_flags and relax google analytics domain
  [#1538](https://github.com/sharetribe/ftw-daily/pull/1538)
- [fix] the import of customMediaQueries.css was somehow missed with these components:
  FieldReviewRating, SearchFiltersSecondary and TopbarMobileMenu.
  [#1537](https://github.com/sharetribe/ftw-daily/pull/1537)

  [v10.0.2]: https://github.com/sharetribe/ftw-product/compare/v10.0.1...v10.0.2

## [v10.0.1] 2022-07-11

- ListingPage.test.js needed an update due to missing 'stock' in includes.

  [v10.0.1]: https://github.com/sharetribe/ftw-product/compare/v10.0.0...v10.0.1

## [v10.0.0] 2022-07-11

This is a major release since it includes a major update to sharetribe-scripts aka our fork of
Create React App.It includes major update to Webpack (v4 > v5) and PostCSS (v7 > v8). These caused
some advanced CSS syntax to be invalid - and therefore some changes must be done to CSS files.

- CSS Property Sets are deprecated and the related file is removed from the codebase
- Custom media queries file need to be imported in all the files, that use them.

Read more from PR: https://github.com/sharetribe/ftw-daily/pull/1531

Changes:

- [change] sharetribe-scripts is updated to v6.0.0. This causes a new major release for FTW
  templates. Because most of the CSS files need to be updated!
  [#1531](https://github.com/sharetribe/ftw-daily/pull/1531)

- [change] ImageCarousel uses react-image-gallery. It renders all the images early on and supports
  touch swipes. [#1529](https://github.com/sharetribe/ftw-daily/pull/1529)
- [fix] Fixing a small typo. [#1518](https://github.com/sharetribe/ftw-daily/pull/1518)

  [v10.0.0]: https://github.com/sharetribe/ftw-product/compare/v9.3.1...v10.0.0

## [v9.3.1] 2022-05-19

- [fix] undefined REACT_APP_GOOGLE_ANALYTICS_ID caused an error.
  [#150](https://github.com/sharetribe/ftw-product/pull/150)

  [v9.3.0]: https://github.com/sharetribe/ftw-product/compare/v9.3.0...v9.3.1

## [v9.3.0] 2022-05-19

Note: this caused an error. Use v9.3.1 instead.

- [fix] undefined REACT_APP_GOOGLE_ANALYTICS_ID caused an error.
  [#149](https://github.com/sharetribe/ftw-product/pull/149)

### Updates from upstream (FTW-daily v8.6.0)

- [change] Google Analytics: remove Universal Analytics and start supporting GA4.

  NOTE: you need to update the Google Analytics id to GA4's id (starting with 'G-' prefix).

  [#1508](https://github.com/sharetribe/ftw-daily/pull/1508)

- [change] Update some outdated dependencies.
  [#1514](https://github.com/sharetribe/ftw-daily/pull/1514)

  [v9.3.0]: https://github.com/sharetribe/ftw-product/compare/v9.2.0...v9.3.0

## [v9.2.0] 2022-05-16

- Add support for hosted translations. (PR made in upstream repo: FTW-daily)

- [delete] Remove old unused translation keys
  [#146](https://github.com/sharetribe/ftw-product/pull/146)

### Updates from upstream (FTW-daily v8.5.0)

- [add] Add support for hosted translations.

  - This PR fetches "content/translation.json" from a new Asset Delivery API. The file is editable
    through the Flex Console.
  - It also adds all the missing translation keys to existing non-English translation files. This
    means that those files might now include messages in English.

  [#1510](https://github.com/sharetribe/ftw-daily/pull/1510)

- [delete] Remove old unused translation keys.
  [#1511](https://github.com/sharetribe/ftw-daily/pull/1511)

  [v9.2.0]: https://github.com/sharetribe/ftw-daily/compare/v9.1.2...v9.2.0

## [v9.1.2] 2022-03-16

### Updates from upstream (FTW-product v9.1.2)

- [fix] Process graph had an error: provider notification about dispute being canceled was not sent
  to provider but customer. [#135](https://github.com/sharetribe/ftw-product/pull/135)
- [fix] CheckoutPage: add missing link for fallback error, when submitting.
  [#137](https://github.com/sharetribe/ftw-product/pull/137)
- [fix] CheckoutPage: if the saveAfterOnetimePayment checkbox is checked and then unchecked, the
  value is already an array. [#136](https://github.com/sharetribe/ftw-product/pull/136)

### Updates from upstream (FTW-daily v8.4.1)

- [fix] Portal version of Modals couldn't use 100vh on mobile Safari. Safari changes the window's
  height based on if the location bar is squeezed or not (and that depends on scroll-effect).
  [#1501](https://github.com/sharetribe/ftw-daily/pull/1501)
- [fix] Setting multiple environment variables in Windows requires using the set command before each
  individual variable. Updated the 'for windows users' section in documentation.
  [#1491](https://github.com/sharetribe/ftw-daily/pull/1491)
- [add] Code comment about "REACT_APP" prefix in environment variables.
  [#1492](https://github.com/sharetribe/ftw-daily/pull/1492)

  [v9.1.2]: https://github.com/sharetribe/ftw-product/compare/v9.1.1...v9.1.2

## [v9.1.1] 2022-01-24

### Updates from upstream (FTW-product v9.1.1)

- [fix] A full-page refresh on product when stock = 1 causes 500 error. SSR gets change request
  automatically from Final Form/FromSpy, and therefore window.fetch gets called on the server.
  [#133](https://github.com/sharetribe/ftw-product/pull/133)
- [fix] Add a missing return statement on ProductOrderForm. The code path is relevant only for
  listings that are created outside of EditListingWizard.
  [#127](https://github.com/sharetribe/ftw-product/pull/127)

  [v9.1.1]: https://github.com/sharetribe/ftw-product/compare/v9.1.0...v9.1.1

## [v9.1.0] 2021-12-02

### Updates from upstream (FTW-product v9.1.0)

- [fix] Mobile safari zooms if input-related elements have smaller font-size than 16px. This updates
  textarea and select element styles too. [#1489](https://github.com/sharetribe/ftw-daily/pull/1489)
- [fix] Dependabot: Bump passport-oauth2 from 1.5.0 to 1.6.1
  [#1487](https://github.com/sharetribe/ftw-daily/pull/1487)
- [fix] Fix bugs in checkout process:

  - Submit button was enabled prematurely for onetime payments
  - Toggling between default card and onetime payment flows was not working correctly in case of
    error (e.g. network error).
  - Calling Stripe.confirmCardPayment when status is requires_capture is unnecessary.

  [#1486](https://github.com/sharetribe/ftw-daily/pull/1486)

- [change] Update many dependencies. See full list in the package.json changes in the PR.
  [#1483](https://github.com/sharetribe/ftw-daily/pull/1483)
- [fix] Double click issue. Show dedicated message, when current user doesn't have a pending email
  address, but there's a verification error.
  [#1485](https://github.com/sharetribe/ftw-daily/pull/1485)
- [change] Update comment about how scrollIntoView works with links using hash.
  [#1484](https://github.com/sharetribe/ftw-daily/pull/1484)
- [fix] Account pages: mobile tab navigation should only scroll horizontally
  [#1481](https://github.com/sharetribe/ftw-daily/pull/1481)
- [fix] Temporarily disallow Node v17, since it causes issues with dependencies.
  [#1479](https://github.com/sharetribe/ftw-daily/pull/1479)
- [fix] Fix modal close button text/icon alignment
  [#1476](https://github.com/sharetribe/ftw-daily/pull/1476)

  [v9.1.0]: https://github.com/sharetribe/ftw-product/compare/v9.0.1...v9.1.0

## [v9.0.1] 2021-11-26

- [fix] Fixes issue with default payment card that was created by PR #111. Essentially, before
  confirming PaymentIntent, we now check if the PaymentIntent has already been confirmed.
  [#121](https://github.com/sharetribe/ftw-product/pull/121)
- [fix] StripePaymentForm: add missing optional chaining: defaultPaymentMethod?.id
  [#120](https://github.com/sharetribe/ftw-product/pull/120)
- [fix] Temporarily disallow Node v17, since it causes issues with dependencies.
  [#119](https://github.com/sharetribe/ftw-product/pull/119)

  [v9.0.1]: https://github.com/sharetribe/ftw-product/compare/v9.0.0...v9.0.1

## [v9.0.0] 2021-09-30

This is the first release of FTW-product. However, it is build on top of FTW-daily (v8.0.0) - so, we
start versioning from v9.0.0.

- We have done pretty big changes to directory structure:

  - Configuration files are moved under src/config/
  - Route configuration is moved under src/src/routing/
  - Page-specific UI components are moved under page-directory (incl. forms)

- SearchPage and ListingPage have 2 layout variants that can be taken into use.
- Transaction process has been changed
- Listing's use stock management

Read more from https://sharetribe.com/docs/ftw-introduction/ftw-product/

- [change] ListingPage: improve image gallery styles
  [#115](https://github.com/sharetribe/ftw-product/pull/115)
- [add] Add message about no results with current query and reset filters button.
  [114](https://github.com/sharetribe/ftw-product/pull/114)
- [fix] Small bug fixes and naming changes.
  [113](https://github.com/sharetribe/ftw-product/pull/113)
- [fix] CheckoutPage: don't enable submit button when selecting onetime payment. In addition, pass
  payment method id to stripe when re-trying with saved payment method after onetime payment.
  [#111](https://github.com/sharetribe/ftw-product/pull/111)
- [fix] searchMode is only relevant for multi-enum schema.
  [112](https://github.com/sharetribe/ftw-product/pull/112)
- [fix] Fix "Out of Stock" UI flash before current stock is loaded
  [103](https://github.com/sharetribe/ftw-product/pull/103)
- [change] review bugs and change requests.

  - SearchPage: if stock is used, add minStock filter
  - CheckoutPage: remove payment info about provider acceptance needed.
  - ProductOrderForm: hide quantity and deliveryMethod fields if stock = 0
  - ProductOrderForm: add validators and focus+show error msg, if submitting too early.
  - PrimaryButton: change text color for disabled mode
  - EditListingPricingPanel: if stock is 0, use that (boolean bug)
  - ActivityFeed: 2 translations for deliveries (shipped vs picked up)

  [#110](https://github.com/sharetribe/ftw-product/pull/110)

- [change] SearchPage: update schema title to include keywords.
  [#108](https://github.com/sharetribe/ftw-product/pull/108)
- [change] Line-items: calculate commission from base price.
  [#106](https://github.com/sharetribe/ftw-product/pull/106)
- [change] Update translations (en.json) to match Sneakertime concept.
  [#104](https://github.com/sharetribe/ftw-product/pull/104)
- [fix] TransactionPanel: smaller gap between OrderBreakdown and title.
  [#107](https://github.com/sharetribe/ftw-product/pull/107)
- [fix] EditListingPricingPanel: default stock value is 1.
  [#105](https://github.com/sharetribe/ftw-product/pull/105)
- [fix] SearchPage: fix bugs and review issues
  [#102](https://github.com/sharetribe/ftw-product/pull/102)
- [fix] Fix order after enquiry [#101](https://github.com/sharetribe/ftw-product/pull/101)
- [fix] Fix missing author and stock info in OrderPanel on the TransactionPage
  [#100](https://github.com/sharetribe/ftw-product/pull/100)
- [fix] Update stock from 0 (the value was considered false).
  [#99](https://github.com/sharetribe/ftw-product/pull/99)
- [change] Review changes to some of the pages - part 2.
  [#98](https://github.com/sharetribe/ftw-product/pull/98)
- [change] Review changes to some of the pages.
  [#96](https://github.com/sharetribe/ftw-product/pull/96)
- [change] Rename listing page variant config and file names
  [#95](https://github.com/sharetribe/ftw-product/pull/95)
- [change] Add listingManagementType config that replaces the more specific enableAvailability
  config [#93](https://github.com/sharetribe/ftw-product/pull/93)
- [add] Update schema for ListingPage component
  [#88](https://github.com/sharetribe/ftw-product/pull/88)
- [fix] Fix iphone layout for TopbarMobileMenu with spacer div.
  [#91](https://github.com/sharetribe/ftw-product/pull/91)
- [fix] Fix stretched mobile logo on iOS/Safari
  [#90](https://github.com/sharetribe/ftw-product/pull/90)
- [add] Add ActionBar component to ListingPageProduct.
  [#87](https://github.com/sharetribe/ftw-product/pull/87)
- [add] ListingPage: add column containers and other layout tuning.
  [#86](https://github.com/sharetribe/ftw-product/pull/86)
- [add] ProfilePage: add showAuthoInfo flag for listing cards.
  [#84](https://github.com/sharetribe/ftw-product/pull/84)
- [add] ProfilePage: fetch correct image aspect ratios for listing cards.
  [#83](https://github.com/sharetribe/ftw-product/pull/83)
- [fix] EditListingPhotosPanel: refactor and fix photos panel (uploading showed images twice).
  [#79](https://github.com/sharetribe/ftw-product/pull/79)
- [fix] EditListingPage.duck.js: updating stock should not affect listing creation call.
  [#81](https://github.com/sharetribe/ftw-product/pull/81)
- [fix] ManageListingPage: fix the position of loading text
  [#80](https://github.com/sharetribe/ftw-product/pull/80)
- [add] Add app icons and fix height of mobile logo
  [#78](https://github.com/sharetribe/ftw-product/pull/78)
- [change] Update translation for SectionFilteredSearches.filteredSearch
  [#77](https://github.com/sharetribe/ftw-product/pull/77)
- [add] Update billing details from shipping address by default when changing payment method to
  one-time payment. [#76](https://github.com/sharetribe/ftw-product/pull/76)
- [change] Moved LandingPage-related sections under its directory, added SectionFilteredSearches
  component and removed unused SectionThumbnailLinks component.
  [#75](https://github.com/sharetribe/ftw-product/pull/75)
- [add] Stock info and link to correct tab included to ManageListingCard.
  [#74](https://github.com/sharetribe/ftw-product/pull/74)
- [change] Social media images updated for Sneakertime.
  [#72](https://github.com/sharetribe/ftw-product/pull/72)
- [change] Marketplace colors updated for Sneakertime.
  [#71](https://github.com/sharetribe/ftw-product/pull/71)
- [change] Landing page Hero and How it works sections updated.
  [#70](https://github.com/sharetribe/ftw-product/pull/70)
- [fix] EditListingPage: use correct image aspect ratio for listing images
  [#69](https://github.com/sharetribe/ftw-product/pull/69)
- [add] TransactionPage: add DisputeModal component.
  [#68](https://github.com/sharetribe/ftw-product/pull/68)
- [add] TransactionPanel: show shipping and pickup addresses.
  [#66](https://github.com/sharetribe/ftw-product/pull/66)
- [change] Update OrderBreakdown line-items and move breakdown estimation to OrderPanel.
  [#67](https://github.com/sharetribe/ftw-product/pull/67)
- [fix] server/api-util/lineItems.js: 'orderData' instead of 'order'.
  [#65](https://github.com/sharetribe/ftw-product/pull/65)
- [change] Update transaction process and handle stockReservationQuantity transition parameter.
  [#60](https://github.com/sharetribe/ftw-product/pull/60)
- [change] InboxPage: update inbox-items and provider notifications (red dots)
  [#63](https://github.com/sharetribe/ftw-product/pull/63)
- [change] CheckoutPage: move error message generation to a dedicated function.
  [#61](https://github.com/sharetribe/ftw-product/pull/61)
- [add] TransactionPage: use custom image variant for listing.
  [#62](https://github.com/sharetribe/ftw-product/pull/62)
- [add] Add 'line-item/pickup-fee' and update OrderBreakdown component
  [#59](https://github.com/sharetribe/ftw-product/pull/59)
- [fix] Add uncommitted change to TransactionPage: onSubmitOrderRequest
  [#58](https://github.com/sharetribe/ftw-product/pull/58)
- [change] Rename bookingProcessAlias as transactionProcessAlias.
  [#57](https://github.com/sharetribe/ftw-product/pull/57)
- [change] Rename bookingUnitType as lineItemUnitType.
  [#56](https://github.com/sharetribe/ftw-product/pull/56)
- [change] Rename BookingPanel as OrderPanel.
  [#55](https://github.com/sharetribe/ftw-product/pull/55)
- [change] Rename BookingBreakdown as OrderBreakdown.
  [#54](https://github.com/sharetribe/ftw-product/pull/54)
- [change] CheckoutPage: add shipping details to form, change bookindData to orderData, and add
  other UI changes. [#52](https://github.com/sharetribe/ftw-product/pull/52)
- [fix] ManageListingPage: review changes [#51](https://github.com/sharetribe/ftw-product/pull/51)
- [fix] SearchPage: review changes [#50](https://github.com/sharetribe/ftw-product/pull/50)
- [fix] util/dates.js: Fix earlier copy-paste error.
  [#49](https://github.com/sharetribe/ftw-product/pull/49)
- [fix] Add missing heading for reviewed transaction on TransactionPage.
  [#48](https://github.com/sharetribe/ftw-product/pull/48)
- [change] Transaction process has changed. This adds changes to util/transaction.js
  [#31](https://github.com/sharetribe/ftw-product/pull/31)
- [change] Changes to ManageListingsPage: use AspectRatioWrapper on ManageListingCard,small layout
  changes and a new overlay for out of stock items.
  [#46](https://github.com/sharetribe/ftw-product/pull/46)
- [change] Footer translation keys updated. [#47](https://github.com/sharetribe/ftw-product/pull/47)
- [change] Footer updated. [#45](https://github.com/sharetribe/ftw-product/pull/45)
- [add] Add category values. [#44](https://github.com/sharetribe/ftw-product/pull/44)
- [change] Favicon updated. [#43](https://github.com/sharetribe/ftw-product/pull/43)
- [change] siteTitle and PostalAddress updated.
  [#42](https://github.com/sharetribe/ftw-product/pull/42)
- [change] Top bar translation keys updated.
  [#40](https://github.com/sharetribe/ftw-product/pull/40)
- [change] Add UI for adjusting stock to pricing panel in EditListingWizard. This doesn't store any
  data related to stock yet! [#39](https://github.com/sharetribe/ftw-product/pull/39)
- [change] Privacy Policy and Terms translation keys updated.
  [#37](https://github.com/sharetribe/ftw-product/pull/37)
- [fix] Fix padding problem in EditListingWizard by handling the paddings in one place.
  [#34](https://github.com/sharetribe/ftw-product/pull/34)
- [change] Use AspectRatioWrapper on EditListingPhotosPanel.
  [#33](https://github.com/sharetribe/ftw-product/pull/33)
- [add] ListingPage is split into 2 variants: ListingPageBooking and ListingPageProduct.
  [#32](https://github.com/sharetribe/ftw-product/pull/32)
- [add] Add EditListingDeliveryPanel. [#29](https://github.com/sharetribe/ftw-product/pull/29)
- [change] Remove EditListingFeaturesPanel, EditListingPoliciesPanel and
  EditListingAvailabilityPanel from EditListingWizard because they are not used in FTW-product
  template. [#30](https://github.com/sharetribe/ftw-product/pull/30)
- [add] SearchPage is splitted to 2 variants SearchPageWithMap and SearchPageWithList.

  - MainPanel (subcomponent of search page) is removed.
  - There's a new component, AspectRatioWrapper, and configuration that can be used to fetch custom
    listing image variants.
  - API supports nowadays additional sorting on top of keyword filtered listings. SortBy is
    configured work with this setup.

  [#23](https://github.com/sharetribe/ftw-product/pull/23)

- [change] Rename EditListingDescriptionPanel to EditListingDetailsPanel and add more generic
  CustomFieldEnum for showing enum fields like category, size and brand.
  [#27](https://github.com/sharetribe/ftw-product/pull/27)
- [remove] Articles in docs directory was just pointing Flex Docs.
  [#21](https://github.com/sharetribe/ftw-product/pull/21)
- [change] Update functions in util/dates.js
  [#19](https://github.com/sharetribe/ftw-product/pull/19)
- [add] Add moment-timezone library on dates.js. Reorder & group util/dates functions. Remove
  unnecessary spread of moment library imports.
  [#18](https://github.com/sharetribe/ftw-product/pull/18)
- [change] Make Topbar search configurable and use keyword-search there
  [#20](https://github.com/sharetribe/ftw-product/pull/20)
- [change] Move stripe related forms and forms directory
  [#17](https://github.com/sharetribe/ftw-product/pull/17)
- [change] Remove PayoutDetailsForm and rename some functions
  [#16](https://github.com/sharetribe/ftw-product/pull/16)
- [change] Move BookingDatesForm under BookingPanel
  [#15](https://github.com/sharetribe/ftw-product/pull/15)
- [change] Regroup examples in styleguide using prefixes
  [#14](https://github.com/sharetribe/ftw-product/pull/14)
- [change] Group page specific Styleguide examples by page name
  [#13](https://github.com/sharetribe/ftw-product/pull/13)
- [change] Move more components under other components and pages
  [#12](https://github.com/sharetribe/ftw-product/pull/12)
- [change] Move forms under the page directory they are used in
  [#11](https://github.com/sharetribe/ftw-product/pull/11)
- [change] Components and forms that are used only in the SearchPage are nested under the page
  directory. [#9](https://github.com/sharetribe/ftw-product/pull/9)
- [change] The `containers/index.js` file is now removed and the components imported directly to
  improve code splitting. [#8](https://github.com/sharetribe/ftw-product/pull/8)
- [change] Move EditListingWizard et al. under EditListingPage
  [#7](https://github.com/sharetribe/ftw-product/pull/7)
- [change] Components and forms that are used only in the TransactionPage (ActivityFeed,
  ReviewModal, ReviewForm, TransactionPanel, SendMessageForm) are moved under the TransactionPage.
  [#6](https://github.com/sharetribe/ftw-product/pull/6)
- [change] Forms that are used only in the AuthenticationPage (ConfirmSignupForm, LoginForm,
  SignupForm) are moved under the AuthenticationPage.
  [#5](https://github.com/sharetribe/ftw-product/pull/5)
- [change] Routing configuration and components are moved to a separate `src/routing` directory.
  [#4](https://github.com/sharetribe/ftw-product/pull/4)
- [change] Configuration files are moved to a separate `src/config` directory. The main config file
  is still imported with the same path as there is the index file in the directory.
  [#2](https://github.com/sharetribe/ftw-product/pull/2)
- [remove] OrderDetailsPanel and Discussion components were not used.
  [#1](https://github.com/sharetribe/ftw-product/pull/1)

  [v9.0.0]:
  https://github.com/sharetribe/ftw-product/compare/03b27abe9aa022b0997ed98b72285391940cbfa6...v9.0.0

## [v8.3.0] 2021-09-22

- [change] Increase input font size on mobile to avoid Mobile Safari zooming in when focusing on
  inputs. [#1473](https://github.com/sharetribe/ftw-daily/pull/1473)
- [change] Update browserlist data to match modern browsers.
  [#1468](https://github.com/sharetribe/ftw-daily/pull/1468)
- [fix] Font-size was too big for Stripe Elements on small screens on PaymentMethodsForm.
  [#1471](https://github.com/sharetribe/ftw-daily/pull/1471)
- [fix] Remove unnecessary language import: fr.json
  [#1469](https://github.com/sharetribe/ftw-daily/pull/1469)
- [fix] Font-size for Poppins font was too big for Stripe Elements on small screens.
  [#1465](https://github.com/sharetribe/ftw-daily/pull/1465)
- [change] Updates to some of the libraries. React Intl had a breaking change v3 -> v5.
  [#464](https://github.com/sharetribe/ftw-daily/pull/1464)
- [fix] Adblockers might block Google analytics (window.ga) and cause an error.
  [#1462](https://github.com/sharetribe/ftw-daily/pull/1462)

  [v8.3.0]: https://github.com/sharetribe/ftw-daily/compare/v8.2.0...v8.3.0

## [v8.2.0] 2021-08-06

- [change] Update lodash version number in package.json resolutions section.
  [#1459](https://github.com/sharetribe/ftw-daily/pull/1459)
- [change] Dependabot update: url-parse (v1.5.1)
  [#1436](https://github.com/sharetribe/ftw-daily/pull/1436)
- [change] Dependabot update: lodash (v4.17.21)
  [#1437](https://github.com/sharetribe/ftw-daily/pull/1437)
- [change] Dependabot update: tar (v4.4.15)
  [#1457](https://github.com/sharetribe/ftw-daily/pull/1457)
- [change] Dependabot update: ws (v6.2.2) [#1446](https://github.com/sharetribe/ftw-daily/pull/1446)
- [change] Dependabot update: hosted-git-info (v2.8.9)
  [#1438](https://github.com/sharetribe/ftw-daily/pull/1438)
- [change] Dependabot update: trim-newlines (v3.0.1)
  [#1449](https://github.com/sharetribe/ftw-daily/pull/1449)
- [change] Update sharetribe-scripts to version 5.0.1 which improves the instructions that are shown
  after running yarn build command. [#1458](https://github.com/sharetribe/ftw-daily/pull/1458)
- [fix] Remove unused dep-resolution: handlebars.
  [#1456](https://github.com/sharetribe/ftw-daily/pull/1456)
- [fix] PriceFilterPopup: filter popup is not closing when clicking outside on Safari.
  [#1455](https://github.com/sharetribe/ftw-daily/pull/1455)
- [fix] Add missing helper: isNumber. Used when Number.MAX_SAFE_INTEGER is reached.
  [#1453](https://github.com/sharetribe/ftw-daily/pull/1453)
- [fix] minutesBetween: remove thrown an error on negative diff.
  [#1444](https://github.com/sharetribe/ftw-daily/pull/1444)
- [fix] TransactionPanel: fix typo [#1451](https://github.com/sharetribe/ftw-daily/pull/1451)
- [fix] searchMode (has_all/has_any) disappeared, when search-by-moving-the-map was used.
  [#1443](https://github.com/sharetribe/ftw-daily/pull/1443)

  [v8.2.0]: https://github.com/sharetribe/ftw-daily/compare/v8.1.1...v8.2.0

## [v8.1.1] 2021-04-20

- [change] Update jose to v3.11.4 [#1433](https://github.com/sharetribe/ftw-daily/pull/1433)
- [add] Update fr.json, es.json and partially de.json
  [#1431](https://github.com/sharetribe/ftw-daily/pull/1431)
- [fix] currency conversion should not expect that env-variable is set.
  [#1425](https://github.com/sharetribe/ftw-daily/pull/1425)
- [fix] LoadableComponentErrorBoundary should be used in prod, not in dev-mode with
  hot-loading.[#1429](https://github.com/sharetribe/ftw-daily/pull/1429)
- [fix] currency for Poland (PLN) [#1427](https://github.com/sharetribe/ftw-daily/pull/1427)

  [v8.1.1]: https://github.com/sharetribe/ftw-daily/compare/v8.1.0...v8.1.1

## [v8.1.0] 2021-03-11

- [change] Specify required Node.js versions in package.json and update the node version used in
  CircleCI. Currently, the required Node.js version comes from
  [jose](https://github.com/panva/jose#runtime-support-matrix) package which is used with social
  logins. [#1418](https://github.com/sharetribe/ftw-daily/pull/1418)
- [fix] enforce upper case for currency and improve error message for it.
  [#1417](https://github.com/sharetribe/ftw-daily/pull/1417)
- [add] Add `LoadableComponentErrorBoundary` for handling ChunkLoadErrors with error boundary.
  [#1416](https://github.com/sharetribe/ftw-daily/pull/1416)

  [v8.1.0]: https://github.com/sharetribe/ftw-daily/compare/v8.0.0...v8.1.0

## [v8.0.0] 2021-02-17

This major release adds support for code-splitting using
[Loadable Components](https://loadable-components.com/). At this point, we added route-based code
splitting, which meant changes to routeConfiguration.js and how "loadData" & "setInitialValues"
functions are defined and passed to routeConfiguration. Read more from
[Flex Docs](https://www.sharetribe.com/docs/ftw-routing/how-code-splitting-works-in-ftw/) and
related pull requests:

- [fix] Remove unintended Lodash usage, unspecified window-scope calls and unused vars
  [#1413](https://github.com/sharetribe/ftw-daily/pull/1413)
- [add] Route-based code splitting. This is done against sharetribe-scripts v5.0.0 using Loadable
  components. Read more from the pull request.
  [#1411](https://github.com/sharetribe/ftw-daily/pull/1411)

  [v8.0.0]: https://github.com/sharetribe/ftw-daily/compare/v7.3.0...v8.0.0

## [v7.3.0] 2021-01-13

- [fix] Move well-known/\* endpoints related to OIDC proxy setup from `apiRouter` to new
  `wellKnownRouter`so that they can be enabled outside the basic auth setup. It also makes it
  simpler to set the identity provider url, because we can drop the `/api` part of the path. Also,
  rename the `RSA_SECRET_KEY`to `RSA_PRIVATE_KEY` for consistency.
  [#1399](https://github.com/sharetribe/ftw-daily/pull/1399)
- [fix] Make sure that the verify email API endpoint has been called successfully before redirecting
  the user away from EmailVerificationPage.
  [#1397](https://github.com/sharetribe/ftw-daily/pull/1397)

  [v7.3.0]: https://github.com/sharetribe/ftw-daily/compare/v7.2.0...v7.3.0

## [v7.2.0] 2020-12-16

- [add] Add helper functions for setting up your own OIDC authentication and using FTW server as
  proxy when needed. [#1383](https://github.com/sharetribe/ftw-daily/pull/1383)

  [v7.2.0]: https://github.com/sharetribe/ftw-daily/compare/v7.1.0...v7.2.0

## [v7.1.0] 2020-12-15

- [change] Handle entity update with sparse attributes.
  [#1392](https://github.com/sharetribe/ftw-daily/pull/1392)
- [change] Remove react-google-maps dependency. It has not been maintained for 3 years. From now on,
  we use Google Maps API directly. However, the default map provider is still Mapbox.
  [#1389](https://github.com/sharetribe/ftw-daily/pull/1389)
- [fix] Pass metadata through sanitizeUser function.
  [#1391](https://github.com/sharetribe/ftw-daily/pull/1391)
- [fix] Call for the same page caused unnecessary rendering
  [#1388](https://github.com/sharetribe/ftw-daily/pull/1388)
- [fix] Fix Google Maps default centering if no bounds or center is given.
  [#1386](https://github.com/sharetribe/ftw-daily/pull/1386)
- [add] Add timeout and other options for getCurrentLocation call.
  [#1385](https://github.com/sharetribe/ftw-daily/pull/1385)
- [fix] Fix FieldCheckbox validation on blur event on Firefox.
  [#1384](https://github.com/sharetribe/ftw-daily/pull/1384)

  [v7.1.0]: https://github.com/sharetribe/ftw-daily/compare/v7.0.0...v7.1.0

## [v7.0.0] 2020-11-17

This major release renames all the CSS files. If you have made custom components or customized
existing ones, you should read the related [PR](https://github.com/sharetribe/ftw-daily/pull/1374)
for more information.

- [change] Update sharetribe-scripts (our fork of create-react-app) to v4.0.0. In addition to
  changes that CRA@v4 brought along,

  - We started to use`*.module.css` naming pattern for styles that use CSS Modules preprocessor.
  - We also turned on live CSS Custom Properties (CSS Variables).

  Read the PR for more info: [#1374](https://github.com/sharetribe/ftw-daily/pull/1374)

  [v7.0.0]: https://github.com/sharetribe/ftw-daily/compare/v6.5.0...v7.0.0

## [v6.5.0] 2020-11-16

- [add] Add support for Google login. This works in the same way as Facebook flow so you can check
  the [Facebook PR](https://github.com/sharetribe/ftw-daily/pull/1364) for the more details.
  [#1376](https://github.com/sharetribe/ftw-daily/pull/1376)
- [fix] Routes component got double rendered due to Redux container HOC. Because navigation could
  happen twice, loadData was also called twice.
  [#1380](https://github.com/sharetribe/ftw-daily/pull/1380)
- [fix] 401 return code when rendering on SSR.
  [#1379](https://github.com/sharetribe/ftw-daily/pull/1379)

  [v6.5.0]: https://github.com/sharetribe/ftw-daily/compare/v6.4.2...v6.5.0

## [v6.4.2] 2020-10-30

- [fix] Fix the issue with form on AuthenticationPage not showing on smaller screens when using
  Safari as browser. [#1377](https://github.com/sharetribe/ftw-daily/pull/1377)

  [v6.4.2]: https://github.com/sharetribe/ftw-daily/compare/v6.4.1...v6.4.2

## [v6.4.1] 2020-10-20

- [add] Add new Stripe countires Bulgaria, Cyprus, Czech Republic, Malta and Romania to the
  `StripeConnectAccountForm`. Also reorder BANK_CODE & BRANCH_CODE in UI to more logical order.
  [#1371](https://github.com/sharetribe/ftw-daily/pull/1371)
- [fix] Don't pass protected data key through `ConfirmSignupForm` if protected data is empty.
  [#1370](https://github.com/sharetribe/ftw-daily/pull/1370)
- [add] Update French translation file (Spanish and German translations have still missing keys).
  [#1369](https://github.com/sharetribe/ftw-daily/pull/1369)
- [fix] Pass additional values from `ConfirmSignupForm` forward as user's protected data.
  [#1368](https://github.com/sharetribe/ftw-daily/pull/1368)

  [v6.4.1]: https://github.com/sharetribe/ftw-daily/compare/v6.4.0...v6.4.1

## [v6.4.0] 2020-10-14

- [add] Add Facebook login as a first step towards supporting social logins and SSO in FTW. This PR
  introduces new endpoints `createUserWithIdp` and `loginWithIdp` and strategy for logging in with
  Facebook. See the PR for the more detailed view of the changes.
  [#1364](https://github.com/sharetribe/ftw-daily/pull/1364)
- [fix] Fix missing proptype warnings in `TransactionPage` and `TransactionPanel` tests.
  [#1363](https://github.com/sharetribe/ftw-daily/pull/1363)
- [fix] Improve error handling by passing error details forward instead of creating a new error that
  hides the details when making API call to FTW server.
  [#1361](https://github.com/sharetribe/ftw-daily/pull/1361)
- [fix] Remove duplicate page schema from body.
  [#1355](https://github.com/sharetribe/ftw-daily/pull/1355)

  [v6.4.0]: https://github.com/sharetribe/ftw-daily/compare/v6.3.1...v6.4.0

## [v6.3.1] 2020-08-19

- [fix] Fix popup-button in SelectSingleFilterPopup.css and adjust Footer with correct baselines.
  [#1353](https://github.com/sharetribe/ftw-daily/pull/1353)

[v6.3.1]: https://github.com/sharetribe/ftw-daily/compare/v6.3.0...v6.3.1

## [v6.3.0] 2020-08-19

- [change] We decided to change the default font to Poppins.
  [#1349](https://github.com/sharetribe/ftw-daily/pull/1349)
- [change] Update path-to-regexp to v6.1.0
  [#1348](https://github.com/sharetribe/ftw-daily/pull/1348)
- [change] Update Helmet to v4.0.0. Show warning if environment variable REACT_APP_CSP is not set or
  if it's set to 'report' mode in production environmet. Set REACT_APP_CSP to 'report' mode by
  default in `.env-template` file. [#1347](https://github.com/sharetribe/ftw-daily/pull/1347)
- [change] In `StripeConnectAccountForm` show error message from Stripe if there is one when
  fetching account link. [#1346](https://github.com/sharetribe/ftw-daily/pull/1346)

[v6.3.0]: https://github.com/sharetribe/ftw-daily/compare/v6.2.0...v6.3.0

## [v6.2.0] 2020-08-12

This change set was originally released as a patch update 6.1.2 but after reconsideration it's
released as a minor update 6.2.0.

- [fix] remove typo [#1343](https://github.com/sharetribe/ftw-daily/pull/1343)
- [change] Request custom image variants for avatar
  [#1342](https://github.com/sharetribe/ftw-daily/pull/1342)
- [change] Some dependency updates [#1337](https://github.com/sharetribe/ftw-daily/pull/1337)
- [fix] Use Stripe's `confirmCardPayment` function instead of deprecated `handleCardPayment` to
  confirm PaymentIntent. In addition to the rename, the arguments passed to `handleCardPayment` are
  sligthly different. Otherwise, these changes should not affect the behavior of the function.
  [#1339](https://github.com/sharetribe/ftw-daily/pull/1339)

[v6.2.0]: https://github.com/sharetribe/flex-template-web/compare/v6.1.1...v6.2.0

## [v6.1.1] 2020-07-21

- [fix] Fix config script for NodeJS v14.5.0
  [#1327](https://github.com/sharetribe/ftw-daily/pull/1327)

[v6.1.1]: https://github.com/sharetribe/flex-template-web/compare/v6.1.0...v6.1.1

## [v6.1.0] 2020-07-01

- [fix] MainPanel: search filter bug. Address and bounds are handled outside of MainPanel, URL
  params should be trusted instead of values stored to state.
  [#1320](https://github.com/sharetribe/ftw-daily/pull/1320)
- [fix] small typo. [#1319](https://github.com/sharetribe/ftw-daily/pull/1319)
- [fix] Fix typo (which is copy-pasted in 4 files).
  [#1318](https://github.com/sharetribe/ftw-daily/pull/1318)
- [add] Update French translation file (Spanish and German translations have still missing keys).
  [#1316](https://github.com/sharetribe/ftw-daily/pull/1316)
- [fix] Sync bookingUnitType variables and update comments. Client app's API (proxy) server needs to
  know about unit type. [#1317](https://github.com/sharetribe/ftw-daily/pull/1317)

[v6.1.0]: https://github.com/sharetribe/flex-template-web/compare/v6.0.0...v6.1.0

## [v6.0.0] 2020-06-25

- [change] Use privileged transitions for price calculation by default and update the process alias.
  [#1314](https://github.com/sharetribe/ftw-daily/pull/1314)
- [add] Add client secret enquiry to 'yarn run config' script
  [#1313](https://github.com/sharetribe/ftw-daily/pull/1313)
- [change] Add UI support for flexible pricing and privileged transitions. Note that this requires
  updating the booking breakdown estimation code that is now done in the backend.
  [#1310](https://github.com/sharetribe/ftw-daily/pull/1310)
- [add] Add local API endpoints for flexible pricing and privileged transitions
  [#1301](https://github.com/sharetribe/ftw-daily/pull/1301)
- [fix] `yarn run dev-backend` was expecting NODE_ENV.
  [#1303](https://github.com/sharetribe/ftw-daily/pull/1303)

[v6.0.0]: https://github.com/sharetribe/flex-template-web/compare/v5.0.0...v6.0.0

## [v5.0.0] 2020-06-04

- [change] Streamlining filter setup. Everyone who customizes FTW-templates, needs to update filters
  and unfortunately the related code has been spread out in multiple UI containers.

  Now, filters are more configurable through marketplace-custom-config.js. You can just add new
  filter configs to `filters` array in there - and that should be enough for creating new filters
  for extended data.

  If your are creating a totally new filter component, you can take it into use in a single file:
  src/containers/SearchPage/FilterComponent.js

  In addition, we have renamed couple of container components:

  - SearchFilters -> SearchFiltersPrimary
  - SearchFiltersPanel -> SearchFiltersSecondary (SearchFiltersMobile has kept its name.)

  SortBy filter's state is also tracked similarly as filters. From now on, the state is kept in
  MainPanel and not in those 3 different UI containers.

  [#1296](https://github.com/sharetribe/ftw-daily/pull/1296)

[v5.0.0]: https://github.com/sharetribe/flex-template-web/compare/v4.5.0...v5.0.0

## [v4.5.0] 2020-06-01

- [fix] In some situations, ProfileMenu has began to overflow on TopbarDesktop.
  [#1290](https://github.com/sharetribe/ftw-daily/pull/1290)
- [change] Update dependencies (patch updates only)
  [#1291](https://github.com/sharetribe/ftw-daily/pull/1291)
- [change] Refactor server API routes into separate files.
  [#1294](https://github.com/sharetribe/ftw-daily/pull/1294)
- [change] Start the backend API router in dev mode with a dev server.
  [#1297](https://github.com/sharetribe/ftw-daily/pull/1297)

[v4.5.0]: https://github.com/sharetribe/flex-template-web/compare/v4.4.3...v4.5.0

## [v4.4.3] 2020-05-13

- [fix] Allow white space on Japanese bank account info. Japan collects bank name and account owner
  name in addition to routing numbers. [#1287](https://github.com/sharetribe/ftw-daily/pull/1287)
- [fix] wrongly named default props handleSubmit renamed to onSubmit
  [#1288](https://github.com/sharetribe/ftw-daily/pull/1288)

[v4.4.3]: https://github.com/sharetribe/flex-template-web/compare/v4.4.2...v4.4.3

## [v4.4.2] 2020-04-09

- [fix] Handle deleted reviews in ActivityFeed
  [#1283](https://github.com/sharetribe/ftw-daily/pull/1283)

[v4.4.2]: https://github.com/sharetribe/flex-template-web/compare/v4.4.1...v4.4.2

## [v4.4.1] 2020-03-30

- [change] Improve the search page sorting and filters UI for different screen sizes
  [#1280](https://github.com/sharetribe/ftw-daily/pull/1280)

[v4.4.1]: https://github.com/sharetribe/flex-template-web/compare/v4.4.0...v4.4.1

## [v4.4.0] 2020-03-25

- [add] Search result sorting [#1277](https://github.com/sharetribe/ftw-daily/pull/1277)
- [change] Move category and amenities search filters from primary filters to secondary filters.
  [#1275](https://github.com/sharetribe/ftw-daily/pull/1275)

[v4.4.0]: https://github.com/sharetribe/flex-template-web/compare/v4.3.0...v4.4.0

## [v4.3.0] 2020-03-16

- [change] Redirect user back to Stripe during Connect Onboarding Flow when user is returned to
  failure URL provided that the Account Link generation is successful.
  [#1269](https://github.com/sharetribe/ftw-daily/pull/1269)
- [fix] Don't flash listing closed text on mobile view of `BookingPanel` when the listing data is
  not loaded yet. Instead, check that text is shown only for closed listings.
  [#1268](https://github.com/sharetribe/ftw-daily/pull/1268)
- [change] Use some default values to improve Stripe Connect onboarding. When creating a new Stripe
  the account we will pass the account type, business URL and MCC to Stripe in order to avoid a
  couple of steps in Connect Onboarding. We will also pass `tos_shown_and_accepted` flag. This PR
  will bring back the previously used `accountToken` which is now used for passing e.g. the account
  type to Stripe. [#1267](https://github.com/sharetribe/ftw-daily/pull/1267)
- [change] Update `Modal` component to have option to use `Portal` with `usePortal` flag. Keep also
  possibility to use modals without Portal because of `ModalInMobile` component.
  [#1258](https://github.com/sharetribe/ftw-daily/pull/1258)

  [v4.3.0]: https://github.com/sharetribe/flex-template-web/compare/v4.2.0...v4.3.0

## [v4.2.0] 2020-02-18

- [add] Show a banner when a user is logged in with limited access.
  [#1259](https://github.com/sharetribe/ftw-daily/pull/1259)
  [#1261](https://github.com/sharetribe/ftw-daily/pull/1261)
- [add] Support for logging in as a user from Console.
  [#1254](https://github.com/sharetribe/ftw-daily/pull/1254)
- [change] Add `handlebars` 4.5.3 and `serialize-javascript` 2.1.1 to resolutions in `package.json`.
  [#1251](https://github.com/sharetribe/ftw-daily/pull/1251)

  [v4.2.0]: https://github.com/sharetribe/flex-template-web/compare/v4.1.0...v4.2.0

## [v4.1.0] 2020-02-03

- [fix] Remove unused 'invalid' prop that breaks some versions of Final Form
  [#1255](https://github.com/sharetribe/ftw-daily/pull/1255)
- [fix] Fix `console.warn` functions. [#1252](https://github.com/sharetribe/ftw-daily/pull/1252)
- [add] Add missing countries (e.g. MX and JP) to `StripeBankAccountTokenInput` validations.
  [#1250](https://github.com/sharetribe/ftw-daily/pull/1250)

  [v4.0.1]: https://github.com/sharetribe/flex-template-web/compare/v4.0.0...v4.1.0

## [v4.0.0] 2019-12-19

- [change] Use Stripe's [Connect onboarding](https://stripe.com/docs/connect/connect-onboarding) for
  adding and updating the identity information of the Stripe account.
  - Before updating to this version you should check
    [the related pull request](https://github.com/sharetribe/ftw-daily/pull/1234)
  - Read more from documentation:
    [How to handle provider onboarding and identity verification on FTW](https://www.sharetribe.com/docs/guides/provider-onboarding-and-identity-verification/)

**Note:** In this update we have deprecated the old `PayoutDetailsForm` and `PayoutPreferencesPage`.
Form now on Stripe will handle collecting the identity information required for verificating the
Stripe account. On FTW we will only handle creating the new account and adding and updating
information about bank account (e.g. IBAN number). If you want to keep using the custom form inside
your application you need to make sure that you are collecting all the required information and
enabling users to update the account so that it doesn't get restricted.

- [fix] Add missing props to examples related to EditListingWizard
  [#1247](https://github.com/sharetribe/ftw-daily/pull/1247)
- [fix] Add missing props to tests related to EditListingWizard
  [#1246](https://github.com/sharetribe/ftw-daily/pull/1246)
- [fix] Update links to API Reference docs.
  [#1231](https://github.com/sharetribe/ftw-daily/pull/1231)

  [v4.0.0]: https://github.com/sharetribe/flex-template-web/compare/v3.7.0...v4.0.0

## [v3.7.0] 2019-12-09

- [change] Make it easier to reorder EditListingWizard tabs/panels.
  [#1240](https://github.com/sharetribe/ftw-daily/pull/1240)
- [change] In `PayoutDetailsForm` show states (US and AU) and provinces (CA) in dropdown instead of
  input. Since November 18, 2019 Stripe has been validating these values (read more
  https://support.stripe.com/questions/connect-address-validation).
- [add] Add IconEdit [#1237](https://github.com/sharetribe/ftw-daily/pull/1237)

  [v3.7.0]: https://github.com/sharetribe/flex-template-web/compare/v3.6.1...v3.7.0

## [v3.6.1] 2019-11-26

- [fix] Fix XSS-vulnerability on SearchPage where URL param 'address' was exposed directly to
  schema, which is just a script tag: <script type="application/ld+json">. On server-side, this
  could leak malformed HTML through to browsers and made it possible to inject own script tags.

However, CSP prevents any data breach: injected js can't send data to unknonwn 3rd party sites.

NOTE: Check that `REACT_APP_CSP` is in block mode on your production environment. You can read more
from Flex docs: https://www.sharetribe.com/docs/guides/how-to-set-up-csp-for-ftw/
[#1233](https://github.com/sharetribe/flex-template-web/pull/1233)

- [change] Rename repository form `flex-template-web` to `ftw-daily`.
  [#1230](https://github.com/sharetribe/flex-template-web/pull/1230)

  [v3.6.1]: https://github.com/sharetribe/flex-template-web/compare/v3.6.0...v3.6.1

## [v3.6.0] 2019-11-04

- [change] update react-dates from 20.3.0 to 21.3.1
  [#1223](https://github.com/sharetribe/flex-template-web/pull/1223)
- [change] Update helmet from 3.18.0 to 3.21.2
  [#1225](https://github.com/sharetribe/flex-template-web/pull/1225)
- [change] Update @sentry/browser and @sentry/node from 5.6.2 to 5.7.1. Due to some refactoring
  Sentry has done internally which is included to this update, you might need to remove
  `node_modules` and run `yarn install` again.
  [#1224](https://github.com/sharetribe/flex-template-web/pull/1224)
- [add] Add default timezone to date formatting in example transaction process email templates.
  [#1227](https://github.com/sharetribe/flex-template-web/pull/1227)
- [change] Update @formatjs/intl-relativetimeformat from 2.8.3 to 4.2.1
  [#1222](https://github.com/sharetribe/flex-template-web/pull/1222)
- [fix] Use currency of the `lineItem` on every line of the `BookingBreakdown` if possible.
  [#1221](https://github.com/sharetribe/flex-template-web/pull/1221)
- [fix] AvailabilityPlan doesn't need to have entries for every day.
  [#1214](https://github.com/sharetribe/flex-template-web/pull/1214)
- [change] Default transaction process alias changed.
  [#1219](https://github.com/sharetribe/flex-template-web/pull/1219)
- [change] Add default tx process definition. Remove default email templates.
  [#1220](https://github.com/sharetribe/flex-template-web/pull/1220)

  [v3.6.0]: https://github.com/sharetribe/flex-template-web/compare/v3.5.1...v3.6.0

## [v3.5.1] 2019-09-16

- [add] add orverriding function `onAdd` and `onRemove` for `CustomOverlayView` in
  `SearchMapWithGoogleMap` to abide to React rules and do not `unmountComponentAtNode` when a
  component is rendered by React and use `appendChild` on `onAdd` instead of `draw` to
  [improve performance](https://github.com/tomchentw/react-google-maps/issues/817).
  [#1200](https://github.com/sharetribe/flex-template-web/pull/1200)
- [fix] fix `CustomOverlayView` in `SearchMapWithGoogleMap` to work with new `react-intl` version,
  overriding `render` method to render child object by using `createPortal` instead of
  `unstable_renderSubtreeIntoContainer`.
  [#1200](https://github.com/sharetribe/flex-template-web/pull/1200)

  [v3.5.1]: https://github.com/sharetribe/flex-template-web/compare/v3.5.0...v3.5.1

## [v3.5.0] 2019-08-29

- [change] Change the design of `BookingBreakdown` and add options to show only dates or booking
  date and time there. [#1195](https://github.com/sharetribe/flex-template-web/pull/1195)
- [change] Move `BookingTimeInfo` to separate component from `InboxPage`. Add options to show only
  booking dates or booking dates and times.
  [#1194](https://github.com/sharetribe/flex-template-web/pull/1194)
- [add] Add new Spanish translations related to storing payment card.
  [#1193](https://github.com/sharetribe/flex-template-web/pull/1193)
- [fix] Update yarn.lock (there was Lodash version resolution missing)
  [#1190](https://github.com/sharetribe/flex-template-web/pull/1190)

  [v3.5.0]: https://github.com/sharetribe/flex-template-web/compare/v3.4.0...v3.5.0

## [v3.4.0] 2019-08-29

- [change] Update `react-intl` to 3.1.13. More information about the changes can be found from
  [Upgrade guide for react-intl@3.x](https://github.com/formatjs/react-intl/blob/master/docs/Upgrade-Guide.md)

  - Proptype `intlShape` was removed so we needed to create it again. Because of this we added a new
    `util/reactIntl.js` file. This file is now used to wrap all the react-intl related imports.
  - `addLocaleDate` function was removed and react-intl library is now relying on native Intl APIs:
    [Intl.PluralRules](https://developer.mozilla.org/en-US/docs/Web/JavaScript/Reference/Global_Objects/PluralRules)
    and
    [Intl.RelativeTimeFormat](https://developer.mozilla.org/en-US/docs/Web/JavaScript/Reference/Global_Objects/RelativeTimeFormat).
    In order to support older browsers we needed to add `intl-pluralrules` and
    `intl-relativetimeformat` to `util/polyfills.js`
  - Also Node must be now compiled with `full-icu` which caused changes to `start` and `test`
    scripts in `package.json`. We also needed to add a specific config for `nodemon`
  - Default `textComponent`in `IntlProvider` changed to `React.Fragment` so we need to explicitly
    set `textComponent` to `span`. Otherwise all the snapshots would have changed and it might
    affect to UI if there is styles added to these spans generally in customization projects.

    Note: `FormattedMessage` component now supports
    [`tagName` prop](https://github.com/formatjs/react-intl/blob/master/docs/Components.md#formattedmessage)
    and
    [improved rich-text formatting](https://github.com/formatjs/react-intl/blob/master/docs/Components.md#rich-text-formatting).
    [#1181](https://github.com/sharetribe/flex-template-web/pull/1181)

- [change] Update helmet (v3.20.0 > v3.20.1).
  [#1186](https://github.com/sharetribe/flex-template-web/pull/1186)
- [fix] Lodash vulnerability: enforce newer version for react-google-maps and react-dates
  [#1188](https://github.com/sharetribe/flex-template-web/pull/1188)
- [change] Update `React`, `react-test-renderer` and `react-dom` to 16.9.0. After these updates old
  lifecycle methods `componentWillMount`, `componentWillUpdate` and `componentWillUpdate` will cause
  deprecation warnings. Check the updated components from the PR
  [#1172](https://github.com/sharetribe/flex-template-web/pull/1172)
- [fix] ProfileSettingsForm: clear correct timeout.
  [#1185](https://github.com/sharetribe/flex-template-web/pull/1185)
- [fix] `availabilityPlan` prop in `EditListingAvailabilityForm` was missing.
  [#1183](https://github.com/sharetribe/flex-template-web/pull/1183)
- [fix] Bug fix: valueFromForm prop wasn't passed through different subcomponents.
  [#1182](https://github.com/sharetribe/flex-template-web/pull/1182)
- [add] Update German and French translations.
  [#1184](https://github.com/sharetribe/flex-template-web/pull/1184)
- [change] Migrate from `react-helmet` to `react-helmet-async`
  [#1179](https://github.com/sharetribe/flex-template-web/pull/1179)
- [change] Use `sanitize.css` from own file instead of npm package because updating it accidentally
  might break the UI. [#1177](https://github.com/sharetribe/flex-template-web/pull/1177)
- [fix] Change app.test.js after `react-redux` update
  [#1178](https://github.com/sharetribe/flex-template-web/pull/1178)
- [change] Update `react-redux`: v5.1.1 -> v7.1.1
  [#1176](https://github.com/sharetribe/flex-template-web/pull/1176)
- [change] Update `seedrandom` from v2.4.4 to v3.0.3
  [#1175](https://github.com/sharetribe/flex-template-web/pull/1175)
- [change] Update `inquirer` from v6.5.0 to v7.0.0
  [#1174](https://github.com/sharetribe/flex-template-web/pull/1174)
- [change] Update final-form, final-form-arrays, react-final-form and react-final-form-arrays. This
  forced to make some code changes:

  - Old recommendation of by-passing default field formatting or parsin isn't accepted anymore
    - `format={null}` => use identity function instead: `format={v => v}`
    - `parse={null}` => use identity function instead: `parse={v => v}`
  - Final Form passes input props (name, value, onChange, onBlur, etc. ) grouped inside input key
    - those props now include `type` attribute too.
  - We had old form naming pattern with prop 'form', which now conflicted with updated Final Form
    (The 'form' prop was used when Redux-Form was the form library)

  [#1173](https://github.com/sharetribe/flex-template-web/pull/1173)

- [change] Update `react-dates` from v18.5.0 to v20.3.0
  [#1171](https://github.com/sharetribe/flex-template-web/pull/1171)
- [change] Update Prettier to v1.18.2
  [#1170](https://github.com/sharetribe/flex-template-web/pull/1170)
- [change] Update `path-to-regexp` to v3.0.0
  [#1169](https://github.com/sharetribe/flex-template-web/pull/1169)
- [change] Update `sharetribe-scripts` to v3.1.1
  [#1167](https://github.com/sharetribe/flex-template-web/pull/1167)
- [fix] Small change to remove card tect on `SavedCardDetails` modal.
  [#1166](https://github.com/sharetribe/flex-template-web/pull/1166)
- [change] Update Sentry (@sentry/browser / @sentry/node) from v4.5.1 to v5.6.2
  [#1164](https://github.com/sharetribe/flex-template-web/pull/1164)
- Update dependecies: all the easily updateable minor and batch updates: array.prototype.find,
  babel-jest, core-js, enzyme (et al.), express, helmet, inquirer, lodash, nodemon, raf, redux,
  source-map-support [#1163](https://github.com/sharetribe/flex-template-web/pull/1163)

  [v3.4.0]: https://github.com/sharetribe/flex-template-web/compare/v3.3.0...v3.4.0

## [v3.3.0] 2019-08-22

- [add] Saving payment card after payment or without initial payment. This release contains quite a
  lot changes to many files. This includes:

  - UI changes to `CheckoutPage` for showing the saved payment method
  - One more step to `handlePaymentIntent` flow on `CheckoutPage` if the user decides to save the
    payment card
  - Showing error notification on `TransactionPage` if saving the payment method has failed
  - Use Flex SDK v1.5.0 which has new endpoints for creating Stripe Customer and using Stripe
    SetupIntents
  - Add `handleCardSetup` function to `stripe.duck.js`
  - New shared duck file `paymentMethods.duck.js` for handling saving, deleting and replacing the
    payment method
  - New page `PaymentMethodsPage` in user's account settings
  - `StripePaymenAddress` used in `StripePaymentForm` is now a separate component used also in new
    `PaymentMethodsForm`
  - New `LayoutWrapperAccountSettingsSideNav` component which is used in account settings pages:
    `ContactDetailsPage`, `PasswordChangePage`, `PayoutPreferencesPage`, `PaymentMethodsPage`

  [#1138](https://github.com/sharetribe/flex-template-web/pull/1138)

Read more from Flex docs:
[How saving payment card works in FTW](https://www.sharetribe.com/docs/background/save-payment-card/)

[v3.3.0]: https://github.com/sharetribe/flex-template-web/compare/v3.2.1...v3.3.0

## [v3.2.1] 2019-08-22

- [fix] On `ListingPage` align avatar with the left side of the content and fix content width so
  that it aligns with the header image.
  [#1155](https://github.com/sharetribe/flex-template-web/pull/1155)
- [fix] Rehydrate bug: existing DOM elements were populated incorrectly
  [#1154](https://github.com/sharetribe/flex-template-web/pull/1154)
- [fix] Don't send personal id number or business profile to Stripe API when creating a Stripe
  customer if they are not required in `stripe-config.js`. This happened e.g. if someone filled the
  form after selecting the US and then before sending changed the country to Finland.
  [#1151](https://github.com/sharetribe/flex-template-web/pull/1151)
- [add] Add new French and Spanish translations related to keyword search and Spanish translations
  related to payment intents. [#1148](https://github.com/sharetribe/flex-template-web/pull/1148)
- [add] Add new French translations related to payment intents. Also few small changes to en.json
  for consistency. [#1139](https://github.com/sharetribe/flex-template-web/pull/1139)

[v3.2.1]: https://github.com/sharetribe/flex-template-web/compare/v3.2.0...v3.2.1

## [v3.2.0] 2019-07-08

- [add] Keyword search/filter added to SearchPage component.
  [#1129](https://github.com/sharetribe/flex-template-web/pull/1129)
- [fix] temporarily remove audit CI job.
  [#1136](https://github.com/sharetribe/flex-template-web/pull/1136)
- [change] Update outdated dependencies. This includes updating lodash to fix the security issue.
  [#1135](https://github.com/sharetribe/flex-template-web/pull/1135)

  [v3.2.0]: https://github.com/sharetribe/flex-template-web/compare/v3.1.1...v3.2.0

## [v3.1.1] 2019-07-08

- [fix] Ensure on `TransactionPanel` that enquiry has a correct transition when a customer tries to
  book the listing. This might happen with transaction process changes (e.g. when changing from
  previous default to SCA process).
  [#1131](https://github.com/sharetribe/flex-template-web/pull/1131)

  [v3.1.1]: https://github.com/sharetribe/flex-template-web/compare/v3.1.0...v3.1.1

## [v3.1.0] 2019-07-05

- [fix] SectionHero: fix type in search params. There was an extra "/s?".
  [#1124](https://github.com/sharetribe/flex-template-web/pull/1124)
- [add] Add support for Singapore as the payout country of a provider. Also fix a bug in passing the
  personal ID number to Stripe. [#1122](https://github.com/sharetribe/flex-template-web/pull/1122)
- [add] Add events.mapbox.com to `connect-src` in `csp.js` file.
  [#1123](https://github.com/sharetribe/flex-template-web/pull/1123)
- [change] Verify email automatically once the verification link is clicked. Redirect the user to
  the landing page after verification.
  [#1121](https://github.com/sharetribe/flex-template-web/pull/1121)

  [v3.0.0]: https://github.com/sharetribe/flex-template-web/compare/v3.0.0...v3.1.0

## [v3.0.0] 2019-07-02

- [add] Strong Customer Authentication (SCA) with Stripe's new PaymentIntents flow. This is a big
  change for checkout flow and includes a madatory transaction process change.
  [#1089](https://github.com/sharetribe/flex-template-web/pull/1089)

  - You should check [the pull request](https://github.com/sharetribe/flex-template-web/pull/1089)
  - and read 3 Flex Docs articles:
    [SCA](https://www.sharetribe.com/docs/background/strong-customer-authentication/),
    [PaymentIntents](https://www.sharetribe.com/docs/background/payment-intents/), and
    [How to take PaymentIntents into use](https://www.sharetribe.com/docs/guide/how-to-take-payment-intents-into-use/)

  [v3.0.0]: https://github.com/sharetribe/flex-template-web/compare/v2.17.1...v3.0.0

## [v2.17.1] 2019-06-11

- [fix] `stripeCardToken` didn't update when the user tried to book the same listing for a second
  time. This update will clear the old cardtoken from Redux store when redirecting to
  `TransactionPage`. [#1114](https://github.com/sharetribe/flex-template-web/pull/1114)
- [fix] In `LineItemProviderCommissionMaybe.js` file check that `providerCommissionLineItem` exists.
  In default transaction process the `providerCommissionLineItem` can be expected to be there but if
  the process is using only customer commission there will be error.
  [#1112](https://github.com/sharetribe/flex-template-web/pull/1112)
- [security] Update Flex SDK version to v1.4.1. The new version updates depencencies with security
  issues [#1111](https://github.com/sharetribe/flex-template-web/pull/1111)
- [fix] Fix a bug in showing review links. Because of the bug the second review link was not visible
  in `ActivityFeed`. [#1106](https://github.com/sharetribe/flex-template-web/pull/1106)
- [fix] Emptying the priceFilter component in the searchPage caused a page breaking error.
  [#1101](https://github.com/sharetribe/flex-template-web/pull/1101)

  [v2.17.1]: https://github.com/sharetribe/flex-template-web/compare/v2.17.0...v2.17.1

## [v2.17.0] 2019-05-23

- [change] Mapbox library dependencies updated to v1.0.0.
  [#1099](https://github.com/sharetribe/flex-template-web/pull/1099)
  - Note: Mapbox changed their pricing scheme!
- [fix] missing provider information (like SSN in US), might cause payment to fail on
  `CheckoutPage`. This improves related error message.
  [#1098](https://github.com/sharetribe/flex-template-web/pull/1098)
- [fix] Menu needs to wait for mounting to calculate dimensions properly.
  [#1096](https://github.com/sharetribe/flex-template-web/pull/1096)
- [fix] Renamed Component.example.css files to ComponentExample.css to fix bug introduced in one of
  the library updates. [#1095](https://github.com/sharetribe/flex-template-web/pull/1095)
- [add] `rawOnly` flag for Styleguide examples using fixed positioning or full-page dimensions.
  [#1094](https://github.com/sharetribe/flex-template-web/pull/1094)
- [fix] Show error when typing credit card number if e.g. the number is invalid. Fixes bug that was
  introduced in PR #1088. [#1092](https://github.com/sharetribe/flex-template-web/pull/1092)
- [change] Use Final Form on `StripePaymentForm` for consistency. Note that card form Stripe
  Elements in `StripePaymentForm` is not a Final Form field so it's not available trough Final Form
  but handled separately. [#1088](https://github.com/sharetribe/flex-template-web/pull/1088)
- [change] Move Stripe SDK call from `StripePaymentForm` to `stripe.duck.js` for consistency.
  [#1086](https://github.com/sharetribe/flex-template-web/pull/1086)

  [v2.17.0]: https://github.com/sharetribe/flex-template-web/compare/v2.16.0...v2.17.0

## [v2.16.0] 2019-05-08

This release makes 2 big updates to `sharetribe-scripts` package (which is our fork from Create
React App). It is updated from v1.1.5 ->
[2.1.8](https://github.com/sharetribe/create-react-app/blob/master/CHANGELOG-2.x.md#migrating-from-1x-to-203)
-> [3.0.0](https://github.com/sharetribe/create-react-app/blob/master/CHANGELOG.md). This brought up
a couple of changes:

- package.json has now a **"browserlist"** configuration key. This gives you an option to affect
  browser support (it affects CSS Autoprefixer and JS build output).
  [You might want to update it.](https://github.com/sharetribe/flex-template-web/pull/1073)
- IE support is removed from Create React App, but you can add polyfills yourself if needed.
- React was updated to a version that supports _Hooks_ and _Rules of React_ eslint plugin is
  included.
- All the npm vulnerability report exceptions were removed from `.auditrc`

There was also a couple of bug fixes you should check carefully:
[#1082](https://github.com/sharetribe/flex-template-web/pull/1082),
[#1084](https://github.com/sharetribe/flex-template-web/pull/1084).

**Changes:**

- [fix] Previous change from `currentUser.attributes.stripeConnected` to separately included
  `stripeAccount` caused errors since updates to currentUser entity didn't include `stripeAccount`.
  Including it every time sounds quite error-prone, so we reversed that change.
  [#1084](https://github.com/sharetribe/flex-template-web/pull/1084)
- [fix] Edit `updatedEntities` function in `util/data.js` so that it doesn't mutate the
  `oldEntities` argument. [#1079](https://github.com/sharetribe/flex-template-web/pull/1079)
- [change] Update sharetribe-scripts (CRA fork) to v3.0.0. There are a couple of changes that you
  should check from [#1081](https://github.com/sharetribe/flex-template-web/pull/1081)
  - Reserve use\* function naming pattern for React Hooks.
  - Recent SDK update changed the proptypes for snapshots.
  - Updated scripts/config.js after Prettier version bump
  - Removed unnecessary audit exceptions
- [fix] Ensure on `TransactionPage` that all the required data is loaded before showing the page.
  [#1082](https://github.com/sharetribe/flex-template-web/pull/1082)
- [fix] Use proper method for Sentry on logout to avoid error message.
  [#1080](https://github.com/sharetribe/flex-template-web/pull/1080),
- [change] Update sharetribe-scripts (CRA fork) to v2.1.8. There are a couple of changes that you
  should check from [#1073](https://github.com/sharetribe/flex-template-web/pull/1073)
  - package.json has now a "browserlist" configuration key. This gives you an option to affect
    Autoprefixer configs (aka CSS vendor prefixes / browser support). You might want to update it.
  - IE support is removed from Create React App, but you can add polyfills yourself if needed.
  - Test snapshots were also changed a bit. (Update your own custom tests if needed.)
  - Some CSS and React rules were more strict, you might need to make changes to your custom code.
- [fix] New npm vulnerability alerts checked and added to exception list.
  [#1075](https://github.com/sharetribe/flex-template-web/pull/1075)
- [fix] ListingPage.duck: fix minor bug on dispatching the fetchReviewsRequest action
  [#1074](https://github.com/sharetribe/flex-template-web/pull/1074)

  [v2.16.0]: https://github.com/sharetribe/flex-template-web/compare/v2.15.0...v2.16.0

## [v2.15.0] 2019-04-24

- [add] Improve printing API errors on web inspector (console.table)
  [#1071](https://github.com/sharetribe/flex-template-web/pull/1071)
- [fix] ManageAvailabilityCalendar.js didn't use UTC time when fetching data for calendar months.
  [#1069](https://github.com/sharetribe/flex-template-web/pull/1069)
- [add] Use sparse fields on InboxPage query to reduce data load.
  [#1067](https://github.com/sharetribe/flex-template-web/pull/1067)
  - NOTE: if you need more fields on `InboxPage`, you need to add those to `loadData` function.
- [add] Use sparse fields on SearchPage to reduce data load.
  [#1066](https://github.com/sharetribe/flex-template-web/pull/1066)

  - NOTE: if you need more fields on `ListingCard` than title, price and geolocation - you need to
    add those to `loadData` function.

  [v2.15.0]: https://github.com/sharetribe/flex-template-web/compare/v2.14.0...v2.15.0

## [v2.14.0] 2019-04-05

- [add] German translations for recent PayoutDetailsForm changes.
  [#1064](https://github.com/sharetribe/flex-template-web/pull/1064)
- [add] Added NZD and HKD subunit divisors and refactored currency configuration.
  [#1063](https://github.com/sharetribe/flex-template-web/pull/1063)
- [add] Add support for arbitrary line items.
  [#1062](https://github.com/sharetribe/flex-template-web/pull/1062)
- [fix] US individual accounts had a non-editable business url in PayoutDetailsForm. It was probably
  OK, but there wasn't any reason to for it.
  [#1061](https://github.com/sharetribe/flex-template-web/pull/1061)

  [v2.14.0]: https://github.com/sharetribe/flex-template-web/compare/v2.13.1...v2.14.0

## [v2.13.1] 2019-03-29

- [add] a comment about category and amenities filters. They don't work out-of-the-box, extended
  data needs a schema before it can work as a search filter.
  [#1055](https://github.com/sharetribe/flex-template-web/pull/1055)
- [fix] EditListingWizard: currentUser was null when the EditListingPage got reloaded causing
  TypeError. [#1056](https://github.com/sharetribe/flex-template-web/pull/1056)

  [v2.13.1]: https://github.com/sharetribe/flex-template-web/compare/v2.13.0...v2.13.1

## [v2.13.0] 2019-03-28

- [add] Add translations for recent Stripe API related changes. (German will be included later.)
  [#1052](https://github.com/sharetribe/flex-template-web/pull/1052)
- [fix] JPY currency was configured wrongly: it doesn't use subunits.
  [#1051](https://github.com/sharetribe/flex-template-web/pull/1051)
- [add] Complete rewrite to `PayoutDetailsForm` due to breaking changes in Stripe API.
  [#1049](https://github.com/sharetribe/flex-template-web/pull/1049)
  - You should track all your customizations to `PayoutDetailsForm` and related changes in
    `user.duck.js` and elsewhere before merging this upstream-update.
  - You should update Stripe API to "2019-02-19" or later
- [add] Booking: use attributes `displayStart` and `displayEnd`, instead of reading booking period
  directly from `start` and `end` attributes.
  [#1050](https://github.com/sharetribe/flex-template-web/pull/1050)
- [fix] A listing title that contained only stripped-off characters caused bugs in slug / pathName
  generation. [#1048](https://github.com/sharetribe/flex-template-web/pull/1048)
- [change] Removed Node-engine setup from package.json. Fixed version was causing problems for quite
  many in their first FTW installation. Note: when troubleshooting your Heroku installation, you
  might want to reintroduce engine setup.
  [#1043](https://github.com/sharetribe/flex-template-web/pull/1043)
- [fix] Add error handling to `PayoutDetailsForm` and `StripePaymentForm` in case Stripe publishable
  key is not configured yet. [#1042](https://github.com/sharetribe/flex-template-web/pull/1042)
- [fix] FieldBirthdayInput: placeholder text was not selected by default.
  [#1039](https://github.com/sharetribe/flex-template-web/pull/1039)

  [v2.13.0]: https://github.com/sharetribe/flex-template-web/compare/v2.12.1...v2.13.0

## [v2.12.0] 2019-02-28

- [fix] Fix to PR [#1035](https://github.com/sharetribe/flex-template-web/pull/1035). In
  `user.duck.js` send correct params depending on Stripe API in use.
  [#1037](https://github.com/sharetribe/flex-template-web/pull/1037)
- [change] Update creating Stripe account token to support the latest Stripe API update. See also
  [Stripe API changelog](https://stripe.com/docs/upgrades#api-changelog). **IMPORTANT:** If you are
  using a Stripe account created earlier than 19th of February 2019 you need to change the value of
  `useDeprecatedLegalEntityWithStripe` in `stripe-config.js`. You can check the Stripe API version
  you are using from Stripe Dashboard -> Developers. Since the change in Stripe API was quite big we
  are not able to support company accounts with new Stripe API yet! The option for company accounts
  will be hidden if the value `useDeprecatedLegalEntityWithStripe` is set to `false`.
  [#1035](https://github.com/sharetribe/flex-template-web/pull/1035)
- [change] Improve German translations.
  [#1034](https://github.com/sharetribe/flex-template-web/pull/1034)
- [change] Reordered import/exports on src/components/index.js. This helps to mitigate possible
  circular dependency problems and strange bugs in CSS bundle. In addition, derivative buttons were
  refactored to work with `rootClassName` prop (PrimaryButton, SecondaryButton and
  InlineTextButton). [#1024](https://github.com/sharetribe/flex-template-web/pull/1024)

  [v2.12.0]: https://github.com/sharetribe/flex-template-web/compare/v2.11.1...v2.12.0

## [v2.11.1] 2019-02-21

- [add] New translations for French and Spanish (fr.json & es.json)
  [#1028](https://github.com/sharetribe/flex-template-web/pull/1028)
- [add] New translation file German (de.json). This also adds hyphenation to some of the titles.
  [#1027](https://github.com/sharetribe/flex-template-web/pull/1027)

  [v2.11.0]: https://github.com/sharetribe/flex-template-web/compare/v2.11.0...v2.11.1

## [v2.11.0] 2019-02-20

- [fix] SelectMultipleFilter had a bug on mobile layout - `onSubmit` didn't get called. This fixes
  also two other issues with SelectMultipleFilter: hovering on ListingCard removed dirty values on
  repaint and there was an outline flashing on FilterForm when clicking checkboxes.
  [#1025](https://github.com/sharetribe/flex-template-web/pull/1025)
- [fix] Small changes in CSS files in order to match content width with the footer in pages where
  the footer is visible. Also, make side layout (used e.g. in `TermsOfServicePage`, `InboxPage`,
  `ContactDetailsPage`) align width footer better. Check responsive layouts carefulle after taking
  update from upstream. [#1090](https://github.com/sharetribe/flex-template-web/pull/1019)
- [add] This adds an example how user-generated content could be sanitized. If you have extended
  data you should consider if sanitization is needed for that.
  [#1023](https://github.com/sharetribe/flex-template-web/pull/1023)
- [change] A new component `UserDisplayName` is added for showing user display name and also
  handling the cases where a user is banned or deleted. When the user name must be a string instead
  of a component (e.g. in `Avatar` and in `ListingPage`) you can use a new function
  `userDisplayNameAsString`. Together these will replace the old `userDisplayName` function which is
  now deprecated. Also some small bug fixes to showing banned user. There is quite a lot of file
  changes caused by updating test files.
  [#1022](https://github.com/sharetribe/flex-template-web/pull/1022)
- [change] Remove error handling for unverified email from PasswordRecoveryPage and translations
  related to that. [#1021](https://github.com/sharetribe/flex-template-web/pull/1021)

  [v2.11.0]: https://github.com/sharetribe/flex-template-web/compare/v2.10.0...v2.11.0

## [v2.10.0] 2019-01-31

- [add] Add audit script and include it as a CI job. We had security audit job previously on top of
  node security platform (nsp), but that service was closed on December 2018.
  [#1020](https://github.com/sharetribe/flex-template-web/pull/1020)
- [change] Extracted and refactored utility functions related to transaction and refactored several
  components that show transaction data (incl. InboxPage, TransactionPanel, ActivityFeed). Before
  updating your customization project, you should read more about what has changed from the pull
  request. [#1004](https://github.com/sharetribe/flex-template-web/pull/1004)
- [change] Rest of the documentation moved to Flex Docs: https://www.sharetribe.com/docs/
  [#1015](https://github.com/sharetribe/flex-template-web/pull/1015)

  [v2.10.0]: https://github.com/sharetribe/flex-template-web/compare/v2.9.0...v2.10.0

## [v2.9.0] 2019-01-29

- [fix] day boundaries for date filter and pass booking state to bookings.query
  - SearchPage.duck.js: endDate should not be expanded for night bookings
  - DateRangeController: bookingUnitType: day should allow 0 night
  - EditListingPage.duck.js booking state should be passed to query
    [#1016](https://github.com/sharetribe/flex-template-web/pull/1016)
- [add] Date filter added and filter components (single and multiselect) are refactored to use
  shared subcomponents. [#949](https://github.com/sharetribe/flex-template-web/pull/949)
- [fix] Fixed copy-text in ReviewForm: Rating is required.
  [#1011](https://github.com/sharetribe/flex-template-web/pull/1011)
- [change] Some of the documentation moved to Flex Docs: https://www.sharetribe.com/docs/
  [#1012](https://github.com/sharetribe/flex-template-web/pull/1012) and
  [#1014](https://github.com/sharetribe/flex-template-web/pull/1014)
- [fix] Allow ownListing as listing proptype in BookingPanel component.
  [#1007](https://github.com/sharetribe/flex-template-web/pull/1007)
- [add] Add info text about additional owners to `PayoutDetailsForm`.
  [#1006](https://github.com/sharetribe/flex-template-web/pull/1006)
- [change] Default to English translation if the translation key is missing. After this update, new
  translation keys will not be added to other translation files with English default texts. We keep
  providing translations in our supported languages but they might not be up to date all the time.
  This means if you want to update your translations beforehand or use your own translations file,
  you can use
  [translation CLI](https://github.com/sharetribe/flex-template-web/blob/master/docs/translations.md#managing-translations)
  to check if there are translations missing.
  [#1005](https://github.com/sharetribe/flex-template-web/pull/1005)
- [change] Remove `origin` parameter from `default-location-searches.js`
  [#1003](https://github.com/sharetribe/flex-template-web/pull/1003)
- [add] Limit location autocomplete by adding an optional country parameter to geocoding call in
  both Mapbox and Google Maps integrations. Also updated Mapbox SDK to version 0.5.0.
  [#1002](https://github.com/sharetribe/flex-template-web/pull/1002)

  [v2.9.0]: https://github.com/sharetribe/flex-template-web/compare/v2.8.0...v2.9.0

## [v2.8.0] 2019-01-17

- [add] Add CLI tool for creating .env file and setting up the environment variables.
  [#994](https://github.com/sharetribe/flex-template-web/pull/994)
- [change] Change from Raven to Sentry SDKs for browser and Node.js to version 4.5.1. With the new
  SDKs only one DSN needs to be configured so update also environment variables and documentation
  related to Sentry. [#999](https://github.com/sharetribe/flex-template-web/pull/999)
- [fix] Use environment variable `REACT_APP_AVAILABILITY_ENABLED` to enable or disable availability
  calendar. In the config.js file variable fetchAvailableTimeSlots is now renamed to more general
  enableAvailability because it affects both fetching availability data and enabling the
  availability calendar. [#1000](https://github.com/sharetribe/flex-template-web/pull/1000)
- [fix] UI was broken for banned user after transaction enquiry changes.
  [#996](https://github.com/sharetribe/flex-template-web/pull/996)

  [v2.8.0]: https://github.com/sharetribe/flex-template-web/compare/v2.7.1...v2.8.0

## [v2.7.1] 2019-01-09

- [add] Separate date ranges when fetching availability exceptions and bookings on availability
  calendar. After this change, providers can block dates 365 days in advance instead of just 180
  days. [#997](https://github.com/sharetribe/flex-template-web/pull/997)
- [fix] Fixed a small typo. [#995](https://github.com/sharetribe/flex-template-web/pull/995)

  [v2.7.1]: https://github.com/sharetribe/flex-template-web/compare/v2.7.0...v2.7.1

## [v2.7.0] 2019-01-08

- [add] Add Spanish translations file: es.json and update docs/translations.md
  [#992](https://github.com/sharetribe/flex-template-web/pull/992)
- [add] Add French translations to new translations keys. Few minor updates to English translations
  for consistency. [#991](https://github.com/sharetribe/flex-template-web/pull/991)
- [add] Support for Stripe company accounts. `PayoutDetailsForm` was separated into smaller
  subcomponents. Multiple new translation keys were added and they might not be translated into
  French yet. [#980](https://github.com/sharetribe/flex-template-web/pull/980)
- Manage availability of listings. This works for listings that have booking unit type:
  'line-item/night', or 'line-item/day'. There's also 'manage availability' link in the
  ManageListingCards of "your listings" page.
  [#972](https://github.com/sharetribe/flex-template-web/pull/972)

  [v2.7.0]: https://github.com/sharetribe/flex-template-web/compare/v2.6.0...v2.7.0

## [v2.6.0] 2019-01-02

- [fix] Wrong translations for perUnit in fr.json.
  [#989](https://github.com/sharetribe/flex-template-web/pull/989)
- [change] Layout changes to BookingPanel on listing and transaction pages.
  [#988](https://github.com/sharetribe/flex-template-web/pull/988)
- [fix] Fix wrong booking title on listing page that has been introduced in #969.
  [#987](https://github.com/sharetribe/flex-template-web/pull/987)
- [fix] yarn.lock file was not up to date
  [#986](https://github.com/sharetribe/flex-template-web/pull/986)
- [add] Add an image of fork button to the deploy to production guide.
  [#985](https://github.com/sharetribe/flex-template-web/pull/985)
- [remove] Remove the default built-in email templates. Built-in email templates can be edited in
  Console. [#983](https://github.com/sharetribe/flex-template-web/pull/983)
- [add] Enable booking a listing straight from an enquiry
  [#976](https://github.com/sharetribe/flex-template-web/pull/976)
- [change] Extract SectionBooking to a distinct component from ListingPage.
  [#969](https://github.com/sharetribe/flex-template-web/pull/969)

  [v2.6.0]: https://github.com/sharetribe/flex-template-web/compare/v2.5.0...v2.6.0

## [v2.5.0] 2018-12-17

- [add] Add French translations to recently added translation keys. Also few minor changes to
  English translations for consistency.
  [#981](https://github.com/sharetribe/flex-template-web/pull/981)
- [add] Create FieldRadioButton component.
  [#977](https://github.com/sharetribe/flex-template-web/pull/977)
- [fix] Temporarily remove audit step from CI because of the Node Security Platform shutting down.
  [#979](https://github.com/sharetribe/flex-template-web/pull/979)
- [add] Add Stripe support for new countries: Canada, New Zealand, Switzerland, Norway, and Hong
  Kong. Also add more required fields for US and Australia.
  - StripeBankAccountTokenInputField component and PayoutDetailsForm have some changes
  - Stripe related configuration is separated to new stripe-config.js file.
  - Multiple new translation keys were added and they might not be translated into French yet. If
    you use French translation check PR for the changed keys.
    [#968](https://github.com/sharetribe/flex-template-web/pull/968)
- [change] Remove generic perUnit translations and replace them with specific night, day and unit
  translations depending on booking unit chosen in config.
  [#970](https://github.com/sharetribe/flex-template-web/pull/970)
- [fix] Formatting docs with newest Prettier - related commit was lost in #967 at some point.
  [#975](https://github.com/sharetribe/flex-template-web/pull/975)
- [change] Improved documents related to onboarding: env.md, deploying-to-production.md,
  map-providers.md [#971](https://github.com/sharetribe/flex-template-web/pull/971)
- [change] Update outdated dependencies.
  [#967](https://github.com/sharetribe/flex-template-web/pull/967)
  - **Note:** Updating Prettier caused multiple file changes mostly to `.md` files and `compose`
    setup.
- [change] Update supported Node version to the latest LTS (10.14).
  [#964](https://github.com/sharetribe/flex-template-web/pull/964)
- [add] Add documentation about deploying to production. Also add _deploy to Heroku_ button.
  [#961](https://github.com/sharetribe/flex-template-web/pull/961)

  [v2.5.0]: https://github.com/sharetribe/flex-template-web/compare/v2.4.1...v2.5.0

## [v2.4.1] 2018-11-29

- [fix] Add missing French translation.
  [#966](https://github.com/sharetribe/flex-template-web/pull/966)

[v2.4.1]: https://github.com/sharetribe/flex-template-web/compare/v2.4.0...v2.4.1

## [v2.4.0] 2018-11-28

- [change] Update Flex JS SDK to 1.2.
  [#963](https://github.com/sharetribe/flex-template-web/pull/963)
- [add] Add French as a default language in addition to English.
  [#962](https://github.com/sharetribe/flex-template-web/pull/962)
- [fix] Show Stripe error message on CheckoutPage if payment request fails because of Stripe error.
  Also show error if payment amount is zero.
  [#960](https://github.com/sharetribe/flex-template-web/pull/960)
- [fix] Remove unused translation keys and update PasswordChangePage title
  [#959](https://github.com/sharetribe/flex-template-web/pull/959)
- [add] Add translations CLI tool [#955](https://github.com/sharetribe/flex-template-web/pull/955)

[v2.4.0]: https://github.com/sharetribe/flex-template-web/compare/v2.3.2...v2.4.0

## [v2.3.2] 2018-11-20

- [fix] Take 2: don't set currentUserHasListings if fetched listing is in draft state.
  [#956](https://github.com/sharetribe/flex-template-web/pull/956)
- [fix] PriceFilter styles [#954](https://github.com/sharetribe/flex-template-web/pull/954)

[v2.3.2]: https://github.com/sharetribe/flex-template-web/compare/v2.3.1...v2.3.2

## [v2.3.1] 2018-11-16

- [fix] Don't set currentUserHasListings if fetched listing is in draft state.
  ModalMissingInformation was shown too early for users creating their first listing.
  [#953](https://github.com/sharetribe/flex-template-web/pull/953)
- [change] Add index files of components and containers folder to .prettierignore
  [#952](https://github.com/sharetribe/flex-template-web/pull/952)
- [fix] the alignment of arrows in FieldDateRangeInput and refactoring arrow icon code.
  [#951](https://github.com/sharetribe/flex-template-web/pull/951)
- [change] Remove unnecessary language configuration and improve translations documentation.
  [#950](https://github.com/sharetribe/flex-template-web/pull/950)

[v2.3.1]: https://github.com/sharetribe/flex-template-web/compare/v2.3.0...v2.3.1

## [v2.3.0] 2018-11-13

- [add] Draft listing is used in EditListingWizard, ManageListingCard and ListingPage. From now on
  description panel creates a draft listing and photos panel publishes it. You can also view your
  current draft listings from 'your listings' page.
  [#947](https://github.com/sharetribe/flex-template-web/pull/947)
- [fix] Firefox showed select options with the same color as select itself. Now options have their
  own color set and _placeholder option needs to be disabled_.
  [#946](https://github.com/sharetribe/flex-template-web/pull/946)

[v2.3.0]: https://github.com/sharetribe/flex-template-web/compare/v2.2.0...v2.3.0

## [v2.2.0] 2018-10-31

- [add] SearchPage: adds PriceFilter (and RangeSlider, FieldRangeSlider, PriceFilterForm).

  **Note:** You must define min and max for the filter in `src/marketplace-custom-config.js`.
  Current maximum value for the range is set to 1000 (USD/EUR/currency units). In addition, this
  fixes or removes component examples that don't work in StyleguidePage.

  [#944](https://github.com/sharetribe/flex-template-web/pull/944)

  [v2.2.0]: https://github.com/sharetribe/flex-template-web/compare/v2.1.1...v2.2.0

## [v2.1.1] 2018-10-23

- [add] Added initial documentation about routing and loading data.
  [#941](https://github.com/sharetribe/flex-template-web/pull/941)
- [remove] Removed plain text parts of email templates.
  [#942](https://github.com/sharetribe/flex-template-web/pull/942)
- [add] Add referrer policy due tokens in URL on PasswordResetPage and EmailVerificationPage.
  [#940](https://github.com/sharetribe/flex-template-web/pull/940)
- [add] Added initial documentation about our Redux setup.
  [#939](https://github.com/sharetribe/flex-template-web/pull/939)
- [add] Added a small comment to documentation about the current state of code-splitting.
  [#938](https://github.com/sharetribe/flex-template-web/pull/938)

[v2.1.1]: https://github.com/sharetribe/flex-template-web/compare/v2.1.0...v2.1.1

## [v2.1.0] 2018-10-01

- [change] Improve performance of public pages. Image assets are optimized and lazy loading is
  applied to images in SectionLocation and ListingCard. Read
  [documentation](./docs/improving-performance.md) for implementation details.
  [#936](https://github.com/sharetribe/flex-template-web/pull/936)
- [change] Update sharetribe-scripts. **cssnext** (used previously in sharetribe-scripts) has been
  deprecated. Now **postcss-preset-env** is used instead with stage 3 + custom media queries and
  nesting-rules. If this change breaks your styling, you could still use v1.1.2. The next version of
  [postcss-nesting](https://github.com/jonathantneal/postcss-nesting) (v7.0.0) will no longer
  support nested at-rules (like media queries) - therefore, we didn't update to that version yet.
  [#935](https://github.com/sharetribe/flex-template-web/pull/935)
- [change] Change Mapbox's default font to marketplace font.
  [#934](https://github.com/sharetribe/flex-template-web/pull/934)
- [add] New default design for the landing page's hero section. Now the CTA button's default
  behavior is 'Browse'.
  - `marketplaceH1FontStyles`: changed letter spacing to be more tight.
  - `SectionHero` has now a search page link that should be customized to point to your marketplace
    primary area [#933](https://github.com/sharetribe/flex-template-web/pull/933)

[v2.1.0]: https://github.com/sharetribe/flex-template-web/compare/v2.0.0...v2.1.0

## [v2.0.0] 2018-09-19

- [add] New default map provider (Mapbox) and complete refactoring to all map and geocoding
  components. [#888](https://github.com/sharetribe/flex-template-web/pull/888)

  **Note:** Before updating to version 2.0.0, you should very carefully track customizations that
  you have made to following components:

  - **LocationAutocompleteInput**
  - **Map**
  - **SearchPage** (especially previous `onIdle` function)
  - **SearchMap**
  - **SearchMapPriceLabel**
  - **SearchMapGroupLabel**
  - **SearchMapInfoCard**

  To get a better understanding of what has changed, you should read documents about how to
  [integrate to map providers](./docs/map-providers.md) and especially
  [changing map provider to Google Maps](./docs/google-maps.md)

[v2.0.0]: https://github.com/sharetribe/flex-template-web/compare/v1.4.3...v2.0.0

## [v1.4.3] 2018-09-15

- [fix] fuzzy location didn't change when listing location changed.
  [#931](https://github.com/sharetribe/flex-template-web/pull/931)
- [fix] obfuscatedCoordinatesImpl didn't always return coordinates within given offset radius.
  [#930](https://github.com/sharetribe/flex-template-web/pull/930)
- [fix] LocationAutocompleteInput: blur input when selecting by enter to prevent flash of default
  predictions. [#928](https://github.com/sharetribe/flex-template-web/pull/928)
- [fix] LocationAutocompleteInput: selecting with enter key prevented while fetching predictions.
  [#923](https://github.com/sharetribe/flex-template-web/pull/923)

[v1.4.3]: https://github.com/sharetribe/flex-template-web/compare/v1.4.2...v1.4.3

## [v1.4.2] 2018-09-06

- [add] Reduce character queries on LocationAutocompleteInput to reduce geocoding costs.
  [#883](https://github.com/sharetribe/flex-template-web/pull/883)
- [change] Update git links and improve documentation
  [#911](https://github.com/sharetribe/flex-template-web/pull/911)
- [change] improve env-template to better defaults.
  [#912](https://github.com/sharetribe/flex-template-web/pull/912)
- [fix] Touch event from location autocomplete prediction list ended up causing clicks.
  [#917](https://github.com/sharetribe/flex-template-web/pull/917)
- [change] Disable default predictions in listing wizard
  [#906](https://github.com/sharetribe/flex-template-web/pull/906)

[v1.4.2]: https://github.com/sharetribe/flex-template-web/compare/v1.4.1...v1.4.2

## [v1.4.1] 2018-08-21

- [fix] Fix window resize redirecting to search page with reusable map component
  [#905](https://github.com/sharetribe/flex-template-web/pull/905)

- [change] Maps configuration has been restructured. The new configuration is agnostic of the maps
  provider in use and works with both Google Maps as well as Mapbox.

  The fuzzy location circle has less configuration, but otherwise all the previous settings can be
  set also in the new configuration. See `config.js` for details.

  The default location searches are now enabled in the `.env-template`. For old installations, the
  `REACT_APP_DEFAULT_SEARCHES_ENABLED` env var should be set to `true`. The default searches can
  then be configured in `src/default-location-searches.js`.

  [#900](https://github.com/sharetribe/flex-template-web/pull/900)

[v1.4.1]: https://github.com/sharetribe/flex-template-web/compare/v1.4.0...v1.4.1

## [v1.4.0] 2018-08-17

- [change] Put availability calendar behind a feature flag
  [#902](https://github.com/sharetribe/flex-template-web/pull/902)
- [fix] Drop date time from time slots request query params
  [#901](https://github.com/sharetribe/flex-template-web/pull/901)
- [fix] Make a second time slots request when required
  [#901](https://github.com/sharetribe/flex-template-web/pull/901)
- [add] Map component (used in ListingPage) using Mapbox instead of Google Maps
  [#896](https://github.com/sharetribe/flex-template-web/pull/896)
- [add] Listing availability [#868](https://github.com/sharetribe/flex-template-web/pull/868),
  [#873](https://github.com/sharetribe/flex-template-web/pull/873),
  [#891](https://github.com/sharetribe/flex-template-web/pull/891) &
  [#892](https://github.com/sharetribe/flex-template-web/pull/892)
- [add] Add support for user's current location as a default suggestion in the location autocomplete
  search. [#895](https://github.com/sharetribe/flex-template-web/pull/895)
- [add] Add support for default locations in the LocationAutocompleteInput component. Common
  searches can be configured to show when the input has focus. This reduces typing and Google Places
  geolocation API usage. The defaults can be configured in
  `src/components/LocationAutocompleteInput/GeocoderGoogleMaps.js`.
  [#894](https://github.com/sharetribe/flex-template-web/pull/894)
- [change] Removed the `country` parameter from the search page as it was not used anywhere.
  [#893](https://github.com/sharetribe/flex-template-web/pull/893)

[v1.4.0]: https://github.com/sharetribe/flex-template-web/compare/v1.3.2...v1.4.0

## [v1.3.2] 2018-08-07

- [change] Update the Sharetribe Flex SDK to the 1.0.0 version in NPM. All the `sharetribe-sdk`
  imports are now using the new package name `sharetribe-flex-sdk`.
  [#884](https://github.com/sharetribe/flex-template-web/pull/884)
- [change] Reusable SearchMap. Fixed the original reverted version. (Includes audit exception 678)
  [#882](https://github.com/sharetribe/flex-template-web/pull/882)

[v1.3.2]: https://github.com/sharetribe/flex-template-web/compare/v1.3.1...v1.3.2

## [v1.3.1]

- [fix] Hotfix: reverting the usage of ReusableMapContainer due to production build error.
  [#881](https://github.com/sharetribe/flex-template-web/pull/881)

[v1.3.1]: https://github.com/sharetribe/flex-template-web/compare/v1.3.0...v1.3.1

## [v1.3.0]

- [change] Reusable SearchMap. [#877](https://github.com/sharetribe/flex-template-web/pull/877)
- [fix] Fix a search filters panel bug where selecting an option in a multi select filter ends up
  invoking a mobile filter callback function.
  [#876](https://github.com/sharetribe/flex-template-web/pull/876)
- [change] Use seeded random for client side coordinate obfuscation
  [#874](https://github.com/sharetribe/flex-template-web/pull/874)

[v1.3.0]: https://github.com/sharetribe/flex-template-web/compare/v1.2.2...v1.3.0

## [v1.2.2]

- [change] Change static map to dynamic map when clicked.
  [#871](https://github.com/sharetribe/flex-template-web/pull/871)

[v1.2.2]: https://github.com/sharetribe/flex-template-web/compare/v1.2.1...v1.2.2

## [v1.2.1]

- [fix] Lazy load map only if the map is near current viewport.
  [#871](https://github.com/sharetribe/flex-template-web/pull/871)

[v1.2.1]: https://github.com/sharetribe/flex-template-web/compare/v1.2.0...v1.2.1

## [v1.2.0]

- [change] Use Google's static map on ListingPage. This is a reaction to pricing change of Google
  Maps APIs. [#869](https://github.com/sharetribe/flex-template-web/pull/869)
- [change] Use sessionTokens and fields for Autocomplete calls to Google Maps. This is a reaction to
  pricing change of Google Maps APIs.
  [#867](https://github.com/sharetribe/flex-template-web/pull/867)
- [change] Change TransactionPage state management in loadData.
  [#863](https://github.com/sharetribe/flex-template-web/pull/863),
  [#865](https://github.com/sharetribe/flex-template-web/pull/865) &
  [#866](https://github.com/sharetribe/flex-template-web/pull/866)
- [fix] Fix submit button state on contact details page.
  [#864](https://github.com/sharetribe/flex-template-web/pull/864)
- [fix] Fix listing page host section layout bug.
  [#862](https://github.com/sharetribe/flex-template-web/pull/862)
- [fix] Fix initial message input clearing too early in checkout page.
  [#861](https://github.com/sharetribe/flex-template-web/pull/861)
- [fix] Fix setting Topbar search input initial value.
- [change] Update Redux to v4 [#859](https://github.com/sharetribe/flex-template-web/pull/859)
- [fix] Fix setting Topbar search input initial value
  [#857](https://github.com/sharetribe/flex-template-web/pull/857)

[v1.2.0]: https://github.com/sharetribe/flex-template-web/compare/v1.1.0...v1.2.0

## [v1.1.0]

- [fix] Improve slug creation (slashes were breaking rendering in some environments)
  [#850](https://github.com/sharetribe/flex-template-web/pull/850)
- [fix] Anonymous user should see contact link on UserCard
  [#851](https://github.com/sharetribe/flex-template-web/pull/851)
- [fix] Persisting booking request details across authentication
  [#852](https://github.com/sharetribe/flex-template-web/pull/852)
- [change] Footer styles changed to more generic (no disappearing columns etc.) If you have made
  changes to Footer, consider extracting it to different component before update.
  [#853](https://github.com/sharetribe/flex-template-web/pull/853)
- [change] Logo customization refactored to be easier. Check CheckoutPage, TopbarDesktop and Footer
  after update. [#854](https://github.com/sharetribe/flex-template-web/pull/854)
- [fix] Fix showing reviews from banned users.
  [#855](https://github.com/sharetribe/flex-template-web/pull/855)

[v1.1.0]: https://github.com/sharetribe/flex-template-web/compare/v1.0.0...v1.1.0

## [v1.0.0]

- [change] Migrate remaining Redux Forms to Final Form. Also now all the form components can be
  found in the src/forms folder. Remove redux-form from the dependencies.
  [#845](https://github.com/sharetribe/flex-template-web/pull/845)
- [fix] Extract and fix missing information reminder modal from Topbar
  [#846](https://github.com/sharetribe/flex-template-web/pull/846)
- [fix] Add missing styles for ModalMissingInformation from Topbar
  [#847](https://github.com/sharetribe/flex-template-web/pull/847)
- [fix] API does not return all image variants anymore, this adds correct variants to update contact
  details call. [#848](https://github.com/sharetribe/flex-template-web/pull/848)

[v1.0.0]: https://github.com/sharetribe/flex-template-web/compare/v0.3.1...v1.0.0

## [v0.3.1]

- [change] Change lodash import syntax to reduce bundle size (-15.14 KB)
  [#839](https://github.com/sharetribe/flex-template-web/pull/839)
- [fix] Use https instead of git to access SDK repo for Heroku build (now that the repo is public).
  TODO: create SDK releases instead of using direct refs to single commit.
  [#841](https://github.com/sharetribe/flex-template-web/pull/841)
- [fix] Typo fix for background-color
  [#842](https://github.com/sharetribe/flex-template-web/pull/842)

[v0.3.1]: https://github.com/sharetribe/flex-template-web/compare/v0.3.0...v0.3.1

## [v0.3.0]

- Remove custom touched handling from `FieldCheckboxGroup` as it has has become obsolete now that
  Final Form is replacing Redux Form.
  [#837](https://github.com/sharetribe/flex-template-web/pull/837)
- Create Stripe account directly instead of passing payout details to Flex API (deprecated way).
  [#836](https://github.com/sharetribe/flex-template-web/pull/836)

[v0.3.0]: https://github.com/sharetribe/flex-template-web/compare/v0.2.0...v0.3.0

## v0.2.0

- Starting a change log for Flex Template for Web.<|MERGE_RESOLUTION|>--- conflicted
+++ resolved
@@ -14,7 +14,6 @@
 
 ## Upcoming version 2023-XX-XX
 
-<<<<<<< HEAD
 - [change] add multiple placeholder texts for custom listing fields.
   [#93](https://github.com/sharetribe/ftw-x/pull/93)
 - [fix] Some heading style fixes and lineBreak fixes to microcopy.
@@ -263,7 +262,7 @@
   - transitions and states are accessible through selected process
 
   [#2](https://github.com/sharetribe/ftw-x/pull/2)
-=======
+
 ## [v11.0.0] 2023-02-14
 
 ### Updates from upstream (FTW-daily v10.0.0)
@@ -281,7 +280,6 @@
   [#1520](https://github.com/sharetribe/ftw-daily/pull/1520)
 
   [v11.0.0]: https://github.com/sharetribe/ftw-product/compare/v10.1.0.../v11.0.0
->>>>>>> 2560e0ca
 
 ## [v10.1.0] 2023-02-07
 
